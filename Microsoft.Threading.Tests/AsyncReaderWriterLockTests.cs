﻿namespace Microsoft.Threading.Tests {
	using System;
	using System.Collections.Generic;
	using System.Diagnostics;
	using System.Linq;
	using System.Reflection;
	using System.Threading;
	using System.Threading.Tasks;
	using System.Windows.Threading;
	using Microsoft.Threading;
	using Microsoft.VisualStudio.TestTools.UnitTesting;

	/// <summary>
	/// Tests functionality of the <see cref="AsyncReaderWriterLock"/> class.
	/// </summary>
	[TestClass]
	public class AsyncReaderWriterLockTests : TestBase {
		private const char ReadChar = 'R';
		private const char UpgradeableReadChar = 'U';
		private const char StickyUpgradeableReadChar = 'S';
		private const char WriteChar = 'W';

		private const int GCAllocationAttempts = 3;
		private const int MaxGarbagePerLock = 165;
		private const int MaxGarbagePerYield = 1000;

		private AsyncReaderWriterLock asyncLock;

		[TestInitialize]
		public void Initialize() {
			this.asyncLock = new AsyncReaderWriterLock();
		}

		[TestCleanup]
		public void Cleanup() {
			string testName = this.TestContext.TestName;
			this.asyncLock.Complete();
			Assert.IsTrue(this.asyncLock.Completion.Wait(2000));
		}

		[TestMethod, Timeout(TestTimeout)]
		public void NoLocksHeld() {
			Assert.IsFalse(this.asyncLock.IsReadLockHeld);
			Assert.IsFalse(this.asyncLock.IsUpgradeableReadLockHeld);
			Assert.IsFalse(this.asyncLock.IsWriteLockHeld);
			Assert.IsFalse(this.asyncLock.IsAnyLockHeld);
		}

		[TestMethod, Timeout(TestTimeout)]
		public async Task OnCompletedHasNoSideEffects() {
			await Task.Run(delegate {
				Assert.IsFalse(this.asyncLock.IsReadLockHeld);
				var awaitable = this.asyncLock.ReadLockAsync();
				Assert.IsFalse(this.asyncLock.IsReadLockHeld);
				var awaiter = awaitable.GetAwaiter();
				Assert.IsFalse(this.asyncLock.IsReadLockHeld);
				Assert.IsTrue(awaiter.IsCompleted);
				var releaser = awaiter.GetResult();
				Assert.IsTrue(this.asyncLock.IsReadLockHeld);
				releaser.Dispose();
				Assert.IsFalse(this.asyncLock.IsReadLockHeld);
			});
		}

		[TestMethod, Timeout(TestTimeout)]
		[Description("Verifies that folks who hold locks and do not wish to expose those locks when calling outside code may do so.")]
		public async Task HideLocks() {
			var writeLockHeld = new TaskCompletionSource<object>();
			using (await this.asyncLock.ReadLockAsync()) {
				Assert.IsTrue(this.asyncLock.IsReadLockHeld);
				await Task.Run(async delegate {
					Assert.IsTrue(this.asyncLock.IsReadLockHeld);
					using (this.asyncLock.HideLocks()) {
						Assert.IsFalse(this.asyncLock.IsReadLockHeld, "Lock should be hidden.");

						// Ensure the lock is also hidden across call context propagation.
						await Task.Run(delegate {
							Assert.IsFalse(this.asyncLock.IsReadLockHeld, "Lock should be hidden.");
						});

						// Also verify that although the lock is hidden, a new lock may need to wait for this lock to finish.
						var writeAwaiter = this.asyncLock.WriteLockAsync().GetAwaiter();
						Assert.IsFalse(writeAwaiter.IsCompleted, "The write lock should not be immediately available because a read lock is actually held.");
						writeAwaiter.OnCompleted(delegate {
							using (writeAwaiter.GetResult()) {
								writeLockHeld.SetAsync();
							}
						});
					}

					Assert.IsTrue(this.asyncLock.IsReadLockHeld, "Lock should be visible.");
				});

				Assert.IsTrue(this.asyncLock.IsReadLockHeld);
			}

			Assert.IsFalse(this.asyncLock.IsReadLockHeld);
			await writeLockHeld.Task;
		}

		[TestMethod, Timeout(TestTimeout)]
		public async Task HideLocksRevertedOutOfOrder() {
			AsyncReaderWriterLock.Suppression suppression;
			using (await this.asyncLock.ReadLockAsync()) {
				Assert.IsTrue(this.asyncLock.IsReadLockHeld);
				suppression = this.asyncLock.HideLocks();
				Assert.IsFalse(this.asyncLock.IsReadLockHeld);
			}

			Assert.IsFalse(this.asyncLock.IsReadLockHeld);
			suppression.Dispose();
			Assert.IsFalse(this.asyncLock.IsReadLockHeld);
		}

		[TestMethod, Timeout(TestTimeout)]
		public void ReleaseDefaultCtorDispose() {
			new AsyncReaderWriterLock.Releaser().Dispose();
		}

		[TestMethod, Timeout(TestTimeout)]
		public void SuppressionDefaultCtorDispose() {
			new AsyncReaderWriterLock.Suppression().Dispose();
		}

		[TestMethod, Timeout(TestTimeout), ExpectedException(typeof(InvalidOperationException))]
		public void AwaitableDefaultCtorDispose() {
			new AsyncReaderWriterLock.Awaitable().GetAwaiter();
		}

		[TestMethod, Timeout(TestTimeout)]
		[Description("Verifies that continuations of the Completion property's task do not execute in the context of the private lock.")]
		public async Task CompletionContinuationsDoNotDeadlockWithLockClass() {
			var continuationFired = new TaskCompletionSource<object>();
			var releaseContinuation = new TaskCompletionSource<object>();
			var continuation = this.asyncLock.Completion.ContinueWith(
				delegate {
					continuationFired.SetAsync();
					releaseContinuation.Task.Wait();
				},
				TaskContinuationOptions.ExecuteSynchronously); // this flag tries to tease out the sync-allowing behavior if it exists.

			var nowait = Task.Run(async delegate {
				await continuationFired.Task; // wait for the continuation to fire, and resume on an MTA thread.

				// Now on this separate thread, do something that should require the private lock of the lock class, to ensure it's not a blocking call.
				bool throwaway = this.asyncLock.IsReadLockHeld;

				releaseContinuation.SetResult(null);
			});

			using (await this.asyncLock.ReadLockAsync()) {
				this.asyncLock.Complete();
			}

			await Task.WhenAll(releaseContinuation.Task, continuation);
		}

		[TestMethod, Timeout(TestTimeout)]
		[Description("Verifies that continuations of the Completion property's task do not execute synchronously with the last lock holder's Release.")]
		public async Task CompletionContinuationsExecuteAsynchronously() {
			var releaseContinuation = new TaskCompletionSource<object>();
			var continuation = this.asyncLock.Completion.ContinueWith(
				delegate {
					releaseContinuation.Task.Wait();
				},
				TaskContinuationOptions.ExecuteSynchronously); // this flag tries to tease out the sync-allowing behavior if it exists.

			using (await this.asyncLock.ReadLockAsync()) {
				this.asyncLock.Complete();
			}

			releaseContinuation.SetResult(null);
			await continuation;
		}

		[TestMethod, Timeout(TestTimeout)]
		public async Task CompleteMethodExecutesContinuationsAsynchronously() {
			var releaseContinuation = new TaskCompletionSource<object>();
			Task continuation = this.asyncLock.Completion.ContinueWith(
				delegate {
					releaseContinuation.Task.Wait();
				},
				TaskContinuationOptions.ExecuteSynchronously);

			this.asyncLock.Complete();
			releaseContinuation.SetResult(null);
			await continuation;
		}

		[TestMethod, Timeout(TestTimeout * 2)]
		public async Task NoMemoryLeakForManyLocks() {
			// Get on an MTA thread so that locks do not necessarily yield.
			await Task.Run(async delegate {
				// First prime the pump to allocate some fixed cost memory.
				{
					var lck = new AsyncReaderWriterLock();
					using (await lck.ReadLockAsync()) {
					}
				}

				bool passingAttemptObserved = false;
				for (int attempt = 0; !passingAttemptObserved && attempt < GCAllocationAttempts; attempt++) {
					const int iterations = 1000;
					long memory1 = GC.GetTotalMemory(true);
					for (int i = 0; i < iterations; i++) {
						var lck = new AsyncReaderWriterLock();
						using (await lck.ReadLockAsync()) {
						}
					}

					long memory2 = GC.GetTotalMemory(true);
					long allocated = (memory2 - memory1) / iterations;
					this.TestContext.WriteLine("Allocated bytes: {0} ({1} allowed)", allocated, MaxGarbagePerLock);
					passingAttemptObserved = allocated <= MaxGarbagePerLock;
				}

				Assert.IsTrue(passingAttemptObserved);
			});
		}

		[TestMethod, Timeout(TestTimeout)]
		public async Task CallAcrossAppDomainBoundariesWithLock() {
			var otherDomain = AppDomain.CreateDomain("test domain");
			try {
				var proxy = (OtherDomainProxy)otherDomain.CreateInstanceFromAndUnwrap(Assembly.GetExecutingAssembly().Location, typeof(OtherDomainProxy).FullName);
				proxy.SomeMethod(AppDomain.CurrentDomain.Id); // verify we can call it first.

				using (await this.asyncLock.ReadLockAsync()) {
					proxy.SomeMethod(AppDomain.CurrentDomain.Id); // verify we can call it while holding a project lock.
				}

				proxy.SomeMethod(AppDomain.CurrentDomain.Id); // verify we can call it after releasing a project lock.
			} finally {
				AppDomain.Unload(otherDomain);
			}
		}

		[TestMethod, Timeout(TestTimeout)]
		public async Task LockStackContainsFlags() {
			var asyncLock = new LockDerived();
			var customFlag = (AsyncReaderWriterLock.LockFlags)0x10000;
			var customFlag2 = (AsyncReaderWriterLock.LockFlags)0x20000;
			Assert.IsFalse(asyncLock.LockStackContains(customFlag));
			using (await asyncLock.UpgradeableReadLockAsync(customFlag)) {
				Assert.IsTrue(asyncLock.LockStackContains(customFlag));
				Assert.IsFalse(asyncLock.LockStackContains(customFlag2));

				using (await asyncLock.WriteLockAsync(customFlag2)) {
					Assert.IsTrue(asyncLock.LockStackContains(customFlag));
					Assert.IsTrue(asyncLock.LockStackContains(customFlag2));
				}

				Assert.IsTrue(asyncLock.LockStackContains(customFlag));
				Assert.IsFalse(asyncLock.LockStackContains(customFlag2));
			}

			Assert.IsFalse(asyncLock.LockStackContains(customFlag));
		}

		[TestMethod, Timeout(TestTimeout)]
		public async Task OnLockReleaseCallbacksWithOuterWriteLock() {
			var stub = new LockDerived();

			int onExclusiveLockReleasedAsyncInvocationCount = 0;
			stub.OnExclusiveLockReleasedAsyncDelegate = delegate {
				onExclusiveLockReleasedAsyncInvocationCount++;
				return Task.FromResult<object>(null);
			};

			int onUpgradeableReadLockReleasedInvocationCount = 0;
			stub.OnUpgradeableReadLockReleasedDelegate = delegate {
				onUpgradeableReadLockReleasedInvocationCount++;
			};

			this.asyncLock = stub;
			using (await this.asyncLock.WriteLockAsync()) {
				using (await this.asyncLock.WriteLockAsync()) {
					using (await this.asyncLock.WriteLockAsync()) {
						using (await this.asyncLock.UpgradeableReadLockAsync()) {
							Assert.AreEqual(0, onUpgradeableReadLockReleasedInvocationCount);
						}

						Assert.AreEqual(0, onUpgradeableReadLockReleasedInvocationCount);
					}

					Assert.AreEqual(0, onExclusiveLockReleasedAsyncInvocationCount);
				}

				Assert.AreEqual(0, onExclusiveLockReleasedAsyncInvocationCount);
			}

			Assert.AreEqual(1, onExclusiveLockReleasedAsyncInvocationCount);
		}

		[TestMethod, Timeout(TestTimeout)]
		public async Task OnLockReleaseCallbacksWithOuterUpgradeableReadLock() {
			var stub = new LockDerived();

			int onExclusiveLockReleasedAsyncInvocationCount = 0;
			stub.OnExclusiveLockReleasedAsyncDelegate = delegate {
				onExclusiveLockReleasedAsyncInvocationCount++;
				return Task.FromResult<object>(null);
			};

			int onUpgradeableReadLockReleasedInvocationCount = 0;
			stub.OnUpgradeableReadLockReleasedDelegate = delegate {
				onUpgradeableReadLockReleasedInvocationCount++;
			};

			this.asyncLock = stub;
			using (await this.asyncLock.UpgradeableReadLockAsync()) {
				using (await this.asyncLock.UpgradeableReadLockAsync()) {
					using (await this.asyncLock.WriteLockAsync()) {
						Assert.AreEqual(0, onUpgradeableReadLockReleasedInvocationCount);
						Assert.AreEqual(0, onExclusiveLockReleasedAsyncInvocationCount);
					}

					Assert.AreEqual(0, onUpgradeableReadLockReleasedInvocationCount);
					Assert.AreEqual(1, onExclusiveLockReleasedAsyncInvocationCount);
				}

				Assert.AreEqual(0, onUpgradeableReadLockReleasedInvocationCount);
				Assert.AreEqual(1, onExclusiveLockReleasedAsyncInvocationCount);
			}

			Assert.AreEqual(1, onUpgradeableReadLockReleasedInvocationCount);
			Assert.AreEqual(1, onExclusiveLockReleasedAsyncInvocationCount);
		}

		[TestMethod, Timeout(TestTimeout)]
		public async Task AwaiterInCallContextGetsRecycled() {
			await Task.Run(async delegate {
				Task remoteTask;
				var firstLockObserved = new TaskCompletionSource<object>();
				var secondLockAcquired = new TaskCompletionSource<object>();
				using (await this.asyncLock.ReadLockAsync()) {
					remoteTask = Task.Run(async delegate {
						Assert.IsTrue(this.asyncLock.IsReadLockHeld);
						var nowait = firstLockObserved.SetAsync();
						await secondLockAcquired.Task;
						Assert.IsFalse(this.asyncLock.IsReadLockHeld, "Some remote call context saw a recycled lock issued to someone else.");
					});
					await firstLockObserved.Task;
				}

				using (await this.asyncLock.ReadLockAsync()) {
					await secondLockAcquired.SetAsync();
					await remoteTask;
				}
			});
		}

		[TestMethod, Timeout(TestTimeout)]
		public async Task AwaiterInCallContextGetsRecycledTwoDeep() {
			await Task.Run(async delegate {
				Task remoteTask;
				var lockObservedOnce = new TaskCompletionSource<object>();
				var nestedLockReleased = new TaskCompletionSource<object>();
				var lockObservedTwice = new TaskCompletionSource<object>();
				var secondLockAcquired = new TaskCompletionSource<object>();
				var secondLockNotSeen = new TaskCompletionSource<object>();
				using (await this.asyncLock.ReadLockAsync()) {
					using (await this.asyncLock.ReadLockAsync()) {
						remoteTask = Task.Run(async delegate {
							Assert.IsTrue(this.asyncLock.IsReadLockHeld);
							var nowait = lockObservedOnce.SetAsync();
							await nestedLockReleased.Task;
							Assert.IsTrue(this.asyncLock.IsReadLockHeld);
							nowait = lockObservedTwice.SetAsync();
							await secondLockAcquired.Task;
							Assert.IsFalse(this.asyncLock.IsReadLockHeld, "Some remote call context saw a recycled lock issued to someone else.");
							Assert.IsFalse(this.asyncLock.IsWriteLockHeld, "Some remote call context saw a recycled lock issued to someone else.");
							nowait = secondLockNotSeen.SetAsync();
						});
						await lockObservedOnce.Task;
					}

					var nowait2 = nestedLockReleased.SetAsync();
					await lockObservedTwice.Task;
				}

				using (await this.asyncLock.WriteLockAsync()) {
					var nowait = secondLockAcquired.SetAsync();
					await secondLockNotSeen.Task;
				}
			});
		}

		[TestMethod, TestCategory("Stress"), Timeout(5000)]
		public async Task LockStress() {
			const int MaxLockAcquisitions = -1;
			const int MaxLockHeldDelay = 0;// 80;
			const int overallTimeout = 4000;
			const int iterationTimeout = overallTimeout;
			int maxWorkers = Environment.ProcessorCount * 4; // we do a lot of awaiting, but still want to flood all cores.
			bool testCancellation = false;
			await this.StressHelper(MaxLockAcquisitions, MaxLockHeldDelay, overallTimeout, iterationTimeout, maxWorkers, testCancellation);
		}

		[TestMethod, TestCategory("Stress"), Timeout(5000)]
		public async Task CancellationStress() {
			const int MaxLockAcquisitions = -1;
			const int MaxLockHeldDelay = 0;// 80;
			const int overallTimeout = 4000;
			const int iterationTimeout = 100;
			int maxWorkers = Environment.ProcessorCount * 4; // we do a lot of awaiting, but still want to flood all cores.
			bool testCancellation = true;
			await this.StressHelper(MaxLockAcquisitions, MaxLockHeldDelay, overallTimeout, iterationTimeout, maxWorkers, testCancellation);
		}

		[TestMethod, Timeout(TestTimeout)]
		[Description("Tests that deadlocks don't occur when acquiring and releasing locks synchronously while async callbacks are defined.")]
		public async Task SynchronousLockReleaseWithCallbacks() {
			await Task.Run(async delegate {
				Func<Task> yieldingDelegate = async () => { await Task.Yield(); };
				var asyncLock = new LockDerived {
					OnBeforeExclusiveLockReleasedAsyncDelegate = yieldingDelegate,
					OnBeforeLockReleasedAsyncDelegate = yieldingDelegate,
					OnExclusiveLockReleasedAsyncDelegate = yieldingDelegate,
				};

				using (await asyncLock.WriteLockAsync()) {
				}

				using (await asyncLock.UpgradeableReadLockAsync()) {
					using (await asyncLock.WriteLockAsync()) {
					}
				}

				using (await asyncLock.WriteLockAsync()) {
					await Task.Yield();
				}

				using (await asyncLock.UpgradeableReadLockAsync()) {
					using (await asyncLock.WriteLockAsync()) {
						await Task.Yield();
					}
				}
			});
		}

		[TestMethod, Timeout(TestTimeout)]
		public async Task IsAnyLockHeldTest() {
			var asyncLock = new LockDerived();

			Assert.IsFalse(asyncLock.IsAnyLockHeld);
			await Task.Run(async delegate {
				Assert.IsFalse(asyncLock.IsAnyLockHeld);
				using (await asyncLock.ReadLockAsync()) {
					Assert.IsTrue(asyncLock.IsAnyLockHeld);
				}

				Assert.IsFalse(asyncLock.IsAnyLockHeld);
				using (await asyncLock.UpgradeableReadLockAsync()) {
					Assert.IsTrue(asyncLock.IsAnyLockHeld);
				}

				Assert.IsFalse(asyncLock.IsAnyLockHeld);
				using (await asyncLock.WriteLockAsync()) {
					Assert.IsTrue(asyncLock.IsAnyLockHeld);
				}

				Assert.IsFalse(asyncLock.IsAnyLockHeld);
			});
		}

		[TestMethod, Timeout(TestTimeout)]
		public async Task IsAnyLockHeldReturnsFalseForIncompatibleSyncContexts() {
			var dispatcher = new DispatcherSynchronizationContext();
			var asyncLock = new LockDerived();
			using (await asyncLock.ReadLockAsync()) {
				Assert.IsTrue(asyncLock.IsAnyLockHeld);
				SynchronizationContext.SetSynchronizationContext(dispatcher);
				Assert.IsFalse(asyncLock.IsAnyLockHeld);
			}
		}

		[TestMethod, Timeout(TestTimeout)]
		public async Task IsAnyPassiveLockHeldReturnsTrueForIncompatibleSyncContexts() {
			var dispatcher = new DispatcherSynchronizationContext();
			var asyncLock = new LockDerived();
			using (await asyncLock.ReadLockAsync()) {
				Assert.IsTrue(asyncLock.IsAnyPassiveLockHeld);
				SynchronizationContext.SetSynchronizationContext(dispatcher);
				Assert.IsTrue(asyncLock.IsAnyPassiveLockHeld);
			}
		}

		#region ReadLockAsync tests

		[TestMethod, Timeout(TestTimeout)]
		public async Task ReadLockAsyncSimple() {
			Assert.IsFalse(this.asyncLock.IsReadLockHeld);
			using (await this.asyncLock.ReadLockAsync()) {
				Assert.IsTrue(this.asyncLock.IsAnyLockHeld);
				Assert.IsTrue(this.asyncLock.IsReadLockHeld);
				Assert.IsFalse(this.asyncLock.IsUpgradeableReadLockHeld);
				Assert.IsFalse(this.asyncLock.IsWriteLockHeld);
				await Task.Yield();
				Assert.IsTrue(this.asyncLock.IsAnyLockHeld);
				Assert.IsTrue(this.asyncLock.IsReadLockHeld);
				Assert.IsFalse(this.asyncLock.IsUpgradeableReadLockHeld);
				Assert.IsFalse(this.asyncLock.IsWriteLockHeld);
			}

			Assert.IsFalse(this.asyncLock.IsReadLockHeld);
			Assert.IsFalse(this.asyncLock.IsUpgradeableReadLockHeld);
			Assert.IsFalse(this.asyncLock.IsWriteLockHeld);
		}

		[TestMethod, Timeout(TestTimeout)]
		public async Task ReadLockNotIssuedToAllThreads() {
			var evt = new ManualResetEventSlim(false);
			var otherThread = Task.Run(delegate {
				evt.Wait();
				Assert.IsFalse(this.asyncLock.IsReadLockHeld);
			});

			using (await this.asyncLock.ReadLockAsync()) {
				Assert.IsTrue(this.asyncLock.IsReadLockHeld);
				evt.Set();
				await otherThread;
			}
		}

		[TestMethod, Timeout(TestTimeout)]
		public async Task ReadLockImplicitSharing() {
			using (await this.asyncLock.ReadLockAsync()) {
				Assert.IsTrue(this.asyncLock.IsReadLockHeld);

				await Task.Run(delegate {
					Assert.IsTrue(this.asyncLock.IsReadLockHeld);
				});

				Assert.IsTrue(this.asyncLock.IsReadLockHeld);
			}
		}

		[TestMethod, Timeout(TestTimeout)]
		public async Task ReadLockImplicitSharingCutOffByParent() {
			Task subTask;
			var outerLockReleased = new TaskCompletionSource<object>();
			using (await this.asyncLock.ReadLockAsync()) {
				Assert.IsTrue(this.asyncLock.IsReadLockHeld);

				var subTaskObservedLock = new TaskCompletionSource<object>();
				subTask = Task.Run(async delegate {
					Assert.IsTrue(this.asyncLock.IsReadLockHeld);
					await subTaskObservedLock.SetAsync();
					await outerLockReleased.Task;
					Assert.IsFalse(this.asyncLock.IsReadLockHeld);
				});

				await subTaskObservedLock.Task;
			}

			Assert.IsFalse(this.asyncLock.IsReadLockHeld);
			await outerLockReleased.SetAsync();
			await subTask;
		}

		[TestMethod, Timeout(TestTimeout)]
		[Description("Verifies that when a thread that already has inherited an implicit lock explicitly requests a lock, that that lock can outlast the parents lock.")]
		public async Task ReadLockImplicitSharingNotCutOffByParentWhenExplicitlyRetained() {
			Task subTask;
			var outerLockReleased = new TaskCompletionSource<object>();
			using (await this.asyncLock.ReadLockAsync()) {
				Assert.IsTrue(this.asyncLock.IsReadLockHeld);

				var subTaskObservedLock = new TaskCompletionSource<object>();
				subTask = Task.Run(async delegate {
					Assert.IsTrue(this.asyncLock.IsReadLockHeld);
					using (await this.asyncLock.ReadLockAsync()) {
						await subTaskObservedLock.SetAsync();
						await outerLockReleased.Task;
						Assert.IsTrue(this.asyncLock.IsReadLockHeld);
					}

					Assert.IsFalse(this.asyncLock.IsReadLockHeld);
				});

				await subTaskObservedLock.Task;
			}

			Assert.IsFalse(this.asyncLock.IsReadLockHeld);
			await outerLockReleased.SetAsync();
			await subTask;
		}

		[TestMethod, Timeout(TestTimeout)]
		public async Task ConcurrentReaders() {
			var reader1HasLock = new ManualResetEventSlim();
			var reader2HasLock = new ManualResetEventSlim();
			await Task.WhenAll(
				Task.Run(async delegate {
				using (await this.asyncLock.ReadLockAsync()) {
					reader1HasLock.Set();
					reader2HasLock.Wait(); // synchronous block to ensure multiple *threads* hold lock.
				}
			}),
				Task.Run(async delegate {
				using (await this.asyncLock.ReadLockAsync()) {
					reader2HasLock.Set();
					reader1HasLock.Wait(); // synchronous block to ensure multiple *threads* hold lock.
				}
			}));
		}

		[TestMethod, Timeout(TestTimeout)]
		public async Task NestedReaders() {
			using (await this.asyncLock.ReadLockAsync()) {
				Assert.IsTrue(this.asyncLock.IsReadLockHeld);
				Assert.IsFalse(this.asyncLock.IsUpgradeableReadLockHeld);
				Assert.IsFalse(this.asyncLock.IsWriteLockHeld);
				using (await this.asyncLock.ReadLockAsync()) {
					Assert.IsTrue(this.asyncLock.IsReadLockHeld);
					Assert.IsFalse(this.asyncLock.IsUpgradeableReadLockHeld);
					Assert.IsFalse(this.asyncLock.IsWriteLockHeld);
					using (await this.asyncLock.ReadLockAsync()) {
						Assert.IsTrue(this.asyncLock.IsReadLockHeld);
						Assert.IsFalse(this.asyncLock.IsUpgradeableReadLockHeld);
						Assert.IsFalse(this.asyncLock.IsWriteLockHeld);
					}

					Assert.IsTrue(this.asyncLock.IsReadLockHeld);
					Assert.IsFalse(this.asyncLock.IsUpgradeableReadLockHeld);
					Assert.IsFalse(this.asyncLock.IsWriteLockHeld);
				}

				Assert.IsTrue(this.asyncLock.IsReadLockHeld);
				Assert.IsFalse(this.asyncLock.IsUpgradeableReadLockHeld);
				Assert.IsFalse(this.asyncLock.IsWriteLockHeld);
			}

			Assert.IsFalse(this.asyncLock.IsReadLockHeld);
			Assert.IsFalse(this.asyncLock.IsUpgradeableReadLockHeld);
			Assert.IsFalse(this.asyncLock.IsWriteLockHeld);
		}

		[TestMethod, Timeout(TestTimeout)]
		public async Task DoubleLockReleaseDoesNotReleaseOtherLocks() {
			var readLockHeld = new TaskCompletionSource<object>();
			var writerQueued = new TaskCompletionSource<object>();
			var writeLockHeld = new TaskCompletionSource<object>();
			await Task.WhenAll(
				Task.Run(async delegate {
				using (var outerReleaser = await this.asyncLock.ReadLockAsync()) {
					await readLockHeld.SetAsync();
					await writerQueued.Task;
					using (var innerReleaser = await this.asyncLock.ReadLockAsync()) {
						innerReleaser.Dispose(); // doing this here will lead to double-disposal at the close of the using block.
					}

					await Task.Delay(AsyncDelay);
					Assert.IsFalse(writeLockHeld.Task.IsCompleted);
				}
			}),
			Task.Run(async delegate {
				await readLockHeld.Task;
				var writeAwaiter = this.asyncLock.WriteLockAsync().GetAwaiter();
				Assert.IsFalse(writeAwaiter.IsCompleted);
				writeAwaiter.OnCompleted(delegate {
					using (writeAwaiter.GetResult()) {
						writeLockHeld.SetAsync();
					}
				});
				await writerQueued.SetAsync();
			}),
			writeLockHeld.Task);
		}

		[TestMethod, Timeout(TestTimeout)]
		public void ReadLockReleaseOnSta() {
			this.LockReleaseTestHelper(this.asyncLock.ReadLockAsync());
		}

		[TestMethod, Timeout(TestTimeout), TestCategory("GC")]
		public async Task UncontestedTopLevelReadLockAsyncGarbageCheck() {
			var cts = new CancellationTokenSource();
			await this.UncontestedTopLevelLocksAllocFreeHelperAsync(() => this.asyncLock.ReadLockAsync(cts.Token), false);
		}

		[TestMethod, Timeout(TestTimeout), TestCategory("GC")]
		public async Task NestedReadLockAsyncGarbageCheck() {
			await this.NestedLocksAllocFreeHelperAsync(() => this.asyncLock.ReadLockAsync(), false);
		}

		[TestMethod, Timeout(TestTimeout), ExpectedException(typeof(InvalidOperationException))]
		public void LockAsyncThrowsOnGetResultBySta() {
			if (Thread.CurrentThread.GetApartmentState() != ApartmentState.STA) {
				Assert.Inconclusive("STA required.");
			}

			var awaiter = this.asyncLock.ReadLockAsync().GetAwaiter();
			awaiter.GetResult(); // throws on an STA thread
		}

		[TestMethod, Timeout(TestTimeout)]
		public void LockAsyncNotIssuedTillGetResultOnSta() {
			var awaiter = this.asyncLock.ReadLockAsync().GetAwaiter();
			Assert.IsFalse(this.asyncLock.IsReadLockHeld);
			try {
				awaiter.GetResult();
			} catch (InvalidOperationException) {
				// This exception happens because we invoke it on the STA.
				// But we have to invoke it so that the lock is effectively canceled
				// so the test doesn't hang in Cleanup.
			}
		}

		[TestMethod, Timeout(TestTimeout)]
		public async Task LockAsyncNotIssuedTillGetResultOnMta() {
			await Task.Run(delegate {
				var awaiter = this.asyncLock.ReadLockAsync().GetAwaiter();
				try {
					Assert.IsFalse(this.asyncLock.IsReadLockHeld);
				} finally {
					awaiter.GetResult().Dispose();
				}
			});
		}

		[TestMethod, Timeout(TestTimeout * 2)]
		public async Task AllowImplicitReadLockConcurrency() {
			using (await this.asyncLock.ReadLockAsync()) {
				await this.CheckContinuationsConcurrencyHelper();
			}
		}

		[TestMethod, Timeout(TestTimeout)]
		public async Task ReadLockAsyncYieldsIfSyncContextSet() {
			await Task.Run(async delegate {
				SynchronizationContext.SetSynchronizationContext(new SynchronizationContext());

				var awaiter = this.asyncLock.ReadLockAsync().GetAwaiter();
				try {
					Assert.IsFalse(awaiter.IsCompleted);
				} catch {
					awaiter.GetResult().Dispose(); // avoid test hangs on test failure
					throw;
				}

				var lockAcquired = new TaskCompletionSource<object>();
				awaiter.OnCompleted(delegate {
					using (awaiter.GetResult()) {
						Assert.IsNull(SynchronizationContext.Current);
					}

					lockAcquired.SetAsync();
				});
				await lockAcquired.Task;
			});
		}

		[TestMethod, Timeout(TestTimeout)]
		public async Task ReadLockAsyncConcurrent() {
			var firstReadLockObtained = new TaskCompletionSource<object>();
			var secondReadLockObtained = new TaskCompletionSource<object>();
			await Task.WhenAll(
				Task.Run(async delegate {
				using (await this.asyncLock.ReadLockAsync()) {
					Assert.IsTrue(this.asyncLock.IsReadLockHeld);
					await firstReadLockObtained.SetAsync();
					Assert.IsTrue(this.asyncLock.IsReadLockHeld);
					await secondReadLockObtained.Task;
				}

				Assert.IsFalse(this.asyncLock.IsReadLockHeld);
			}),
			Task.Run(async delegate {
				await firstReadLockObtained.Task;
				using (await this.asyncLock.ReadLockAsync()) {
					Assert.IsTrue(this.asyncLock.IsReadLockHeld);
					await secondReadLockObtained.SetAsync();
					Assert.IsTrue(this.asyncLock.IsReadLockHeld);
					await firstReadLockObtained.Task;
				}

				Assert.IsFalse(this.asyncLock.IsReadLockHeld);
			}));
		}

		[TestMethod, Timeout(TestTimeout)]
		public async Task ReadLockAsyncContention() {
			var firstLockObtained = new TaskCompletionSource<object>();
			await Task.WhenAll(
				Task.Run(async delegate {
				using (await this.asyncLock.WriteLockAsync()) {
					Assert.IsTrue(this.asyncLock.IsWriteLockHeld);
					var nowait = firstLockObtained.SetAsync();
					await Task.Delay(AsyncDelay); // hold it long enough to ensure our other thread blocks waiting for the read lock.
					Assert.IsTrue(this.asyncLock.IsWriteLockHeld);
				}

				Assert.IsFalse(this.asyncLock.IsWriteLockHeld);
			}),
			Task.Run(async delegate {
				await firstLockObtained.Task;
				using (await this.asyncLock.ReadLockAsync()) {
					Assert.IsTrue(this.asyncLock.IsReadLockHeld);
					await Task.Yield();
					Assert.IsTrue(this.asyncLock.IsReadLockHeld);
				}

				Assert.IsFalse(this.asyncLock.IsReadLockHeld);
			}));
		}

		#endregion

		#region UpgradeableReadLockAsync tests

		[TestMethod, Timeout(TestTimeout)]
		public async Task UpgradeableReadLockAsyncNoUpgrade() {
			Assert.IsFalse(this.asyncLock.IsReadLockHeld);
			Assert.IsFalse(this.asyncLock.IsUpgradeableReadLockHeld);
			using (await this.asyncLock.UpgradeableReadLockAsync()) {
				Assert.IsFalse(this.asyncLock.IsReadLockHeld);
				Assert.IsTrue(this.asyncLock.IsUpgradeableReadLockHeld);
				Assert.IsFalse(this.asyncLock.IsWriteLockHeld);
				await Task.Yield();
				Assert.IsFalse(this.asyncLock.IsReadLockHeld);
				Assert.IsTrue(this.asyncLock.IsUpgradeableReadLockHeld);
				Assert.IsFalse(this.asyncLock.IsWriteLockHeld);
			}

			Assert.IsFalse(this.asyncLock.IsReadLockHeld);
			Assert.IsFalse(this.asyncLock.IsUpgradeableReadLockHeld);
			Assert.IsFalse(this.asyncLock.IsWriteLockHeld);
		}

		[TestMethod, Timeout(TestTimeout)]
		public async Task UpgradeReadLockAsync() {
			using (await this.asyncLock.UpgradeableReadLockAsync()) {
				Assert.IsFalse(this.asyncLock.IsWriteLockHeld);
				using (await this.asyncLock.WriteLockAsync()) {
					await Task.Yield();
					Assert.IsTrue(this.asyncLock.IsWriteLockHeld);
					Assert.IsTrue(this.asyncLock.IsUpgradeableReadLockHeld);
				}

				Assert.IsFalse(this.asyncLock.IsWriteLockHeld);
				Assert.IsTrue(this.asyncLock.IsUpgradeableReadLockHeld);
			}
		}

		[TestMethod, Timeout(TestTimeout)]
		[Description("Verifies that only one upgradeable read lock can be held at once.")]
		public async Task UpgradeReadLockAsyncMutuallyExclusive() {
			var firstUpgradeableReadHeld = new TaskCompletionSource<object>();
			var secondUpgradeableReadBlocked = new TaskCompletionSource<object>();
			var secondUpgradeableReadHeld = new TaskCompletionSource<object>();
			await Task.WhenAll(
				Task.Run(async delegate {
				using (await this.asyncLock.UpgradeableReadLockAsync()) {
					await firstUpgradeableReadHeld.SetAsync();
					await secondUpgradeableReadBlocked.Task;
				}
			}),
				Task.Run(async delegate {
				await firstUpgradeableReadHeld.Task;
				var awaiter = this.asyncLock.UpgradeableReadLockAsync().GetAwaiter();
				Assert.IsFalse(awaiter.IsCompleted, "Second upgradeable read lock issued while first is still held.");
				awaiter.OnCompleted(delegate {
					using (awaiter.GetResult()) {
						secondUpgradeableReadHeld.SetAsync();
					}
				});
				await secondUpgradeableReadBlocked.SetAsync();
			}),
				secondUpgradeableReadHeld.Task);
		}

		[TestMethod, Timeout(TestTimeout)]
		public async Task UpgradeableReadLockAsyncWithStickyWrite() {
			using (await this.asyncLock.UpgradeableReadLockAsync(AsyncReaderWriterLock.LockFlags.StickyWrite)) {
				Assert.IsTrue(this.asyncLock.IsUpgradeableReadLockHeld);
				Assert.IsFalse(this.asyncLock.IsWriteLockHeld);

				using (await this.asyncLock.WriteLockAsync()) {
					Assert.IsTrue(this.asyncLock.IsUpgradeableReadLockHeld);
					Assert.IsTrue(this.asyncLock.IsWriteLockHeld);
				}

				Assert.IsTrue(this.asyncLock.IsUpgradeableReadLockHeld);
				Assert.IsTrue(this.asyncLock.IsWriteLockHeld, "StickyWrite flag did not retain the write lock.");

				using (await this.asyncLock.WriteLockAsync()) {
					Assert.IsTrue(this.asyncLock.IsUpgradeableReadLockHeld);
					Assert.IsTrue(this.asyncLock.IsWriteLockHeld);

					using (await this.asyncLock.WriteLockAsync()) {
						Assert.IsTrue(this.asyncLock.IsUpgradeableReadLockHeld);
						Assert.IsTrue(this.asyncLock.IsWriteLockHeld);
					}

					Assert.IsTrue(this.asyncLock.IsUpgradeableReadLockHeld);
					Assert.IsTrue(this.asyncLock.IsWriteLockHeld);
				}

				Assert.IsTrue(this.asyncLock.IsUpgradeableReadLockHeld);
				Assert.IsTrue(this.asyncLock.IsWriteLockHeld, "StickyWrite flag did not retain the write lock.");
			}

			Assert.IsFalse(this.asyncLock.IsUpgradeableReadLockHeld);
			Assert.IsFalse(this.asyncLock.IsWriteLockHeld);
		}

		[TestMethod, Timeout(TestTimeout)]
		public void UpgradeableReadLockAsyncReleaseOnSta() {
			this.LockReleaseTestHelper(this.asyncLock.UpgradeableReadLockAsync());
		}

		[TestMethod, Timeout(TestTimeout), TestCategory("GC")]
		public async Task UncontestedTopLevelUpgradeableReadLockAsyncGarbageCheck() {
			var cts = new CancellationTokenSource();
			await this.UncontestedTopLevelLocksAllocFreeHelperAsync(() => this.asyncLock.UpgradeableReadLockAsync(cts.Token), true);
		}

		[TestMethod, Timeout(TestTimeout), TestCategory("GC")]
		public async Task NestedUpgradeableReadLockAsyncGarbageCheck() {
			await this.NestedLocksAllocFreeHelperAsync(() => this.asyncLock.UpgradeableReadLockAsync(), true);
		}

		[TestMethod, Timeout(TestTimeout)]
		public async Task ExclusiveLockReleasedEventsFireOnlyWhenWriteLockReleased() {
			var asyncLock = new LockDerived();
			int onBeforeReleaseInvocations = 0;
			int onReleaseInvocations = 0;
			asyncLock.OnBeforeExclusiveLockReleasedAsyncDelegate = delegate {
				onBeforeReleaseInvocations++;
				return Task.FromResult<object>(null);
			};
			asyncLock.OnExclusiveLockReleasedAsyncDelegate = delegate {
				onReleaseInvocations++;
				return Task.FromResult<object>(null);
			};

			using (await asyncLock.WriteLockAsync()) {
				using (await asyncLock.UpgradeableReadLockAsync()) {
				}

				Assert.AreEqual(0, onBeforeReleaseInvocations);
				Assert.AreEqual(0, onReleaseInvocations);

				using (await asyncLock.ReadLockAsync()) {
				}

				Assert.AreEqual(0, onBeforeReleaseInvocations);
				Assert.AreEqual(0, onReleaseInvocations);
			}

			Assert.AreEqual(1, onBeforeReleaseInvocations);
			Assert.AreEqual(1, onReleaseInvocations);
		}

		[TestMethod, Timeout(TestTimeout)]
		public async Task ExclusiveLockReleasedEventsFireOnlyWhenWriteLockReleasedWithinUpgradeableRead() {
			var asyncLock = new LockDerived();
			int onBeforeReleaseInvocations = 0;
			int onReleaseInvocations = 0;
			asyncLock.OnBeforeExclusiveLockReleasedAsyncDelegate = delegate {
				onBeforeReleaseInvocations++;
				return Task.FromResult<object>(null);
			};
			asyncLock.OnExclusiveLockReleasedAsyncDelegate = delegate {
				onReleaseInvocations++;
				return Task.FromResult<object>(null);
			};

			using (await asyncLock.UpgradeableReadLockAsync()) {
				using (await asyncLock.UpgradeableReadLockAsync()) {
				}

				Assert.AreEqual(0, onBeforeReleaseInvocations);
				Assert.AreEqual(0, onReleaseInvocations);

				using (await asyncLock.WriteLockAsync()) {
				}

				Assert.AreEqual(1, onBeforeReleaseInvocations);
				Assert.AreEqual(1, onReleaseInvocations);
			}

			Assert.AreEqual(1, onBeforeReleaseInvocations);
			Assert.AreEqual(1, onReleaseInvocations);
		}

		[TestMethod, Timeout(TestTimeout)]
		public async Task ExclusiveLockReleasedEventsFireOnlyWhenStickyUpgradedLockReleased() {
			var asyncLock = new LockDerived();
			int onBeforeReleaseInvocations = 0;
			int onReleaseInvocations = 0;
			asyncLock.OnBeforeExclusiveLockReleasedAsyncDelegate = delegate {
				onBeforeReleaseInvocations++;
				return Task.FromResult<object>(null);
			};
			asyncLock.OnExclusiveLockReleasedAsyncDelegate = delegate {
				onReleaseInvocations++;
				return Task.FromResult<object>(null);
			};

			using (await asyncLock.UpgradeableReadLockAsync(AsyncReaderWriterLock.LockFlags.StickyWrite)) {
				using (await asyncLock.UpgradeableReadLockAsync()) {
				}

				Assert.AreEqual(0, onBeforeReleaseInvocations);
				Assert.AreEqual(0, onReleaseInvocations);

				using (await asyncLock.WriteLockAsync()) {
				}

				Assert.AreEqual(0, onBeforeReleaseInvocations);
				Assert.AreEqual(0, onReleaseInvocations);
			}

			Assert.AreEqual(1, onBeforeReleaseInvocations);
			Assert.AreEqual(1, onReleaseInvocations);
		}

		[TestMethod, Timeout(TestTimeout)]
		public async Task OnExclusiveLockReleasedAsyncAcquiresProjectLock() {
			var innerLockReleased = new AsyncManualResetEvent();
			var onExclusiveLockReleasedBegun = new AsyncManualResetEvent();
			var asyncLock = new LockDerived();
			asyncLock.OnBeforeExclusiveLockReleasedAsyncDelegate = async delegate {
				using (var innerReleaser = await asyncLock.WriteLockAsync()) {
					await Task.WhenAny(onExclusiveLockReleasedBegun.WaitAsync(), Task.Delay(AsyncDelay));
					await innerReleaser.ReleaseAsync();
					await innerLockReleased.SetAsync();
				}
			};
			asyncLock.OnExclusiveLockReleasedAsyncDelegate = async delegate {
				await onExclusiveLockReleasedBegun.SetAsync();
				await innerLockReleased;
			};
			using (var releaser = await asyncLock.WriteLockAsync()) {
				await releaser.ReleaseAsync();
			}
		}

		[TestMethod, Timeout(TestTimeout * 2)]
		public async Task MitigationAgainstAccidentalUpgradeableReadLockConcurrency() {
			using (await this.asyncLock.UpgradeableReadLockAsync()) {
				await this.CheckContinuationsConcurrencyHelper();
			}
		}

		[TestMethod, Timeout(TestTimeout * 2)]
		public async Task MitigationAgainstAccidentalUpgradeableReadLockConcurrencyBeforeFirstYieldSTA() {
			using (await this.asyncLock.UpgradeableReadLockAsync()) {
				await this.CheckContinuationsConcurrencyBeforeYieldHelper();
			}
		}

		[TestMethod, Timeout(TestTimeout * 2)]
		public void MitigationAgainstAccidentalUpgradeableReadLockConcurrencyBeforeFirstYieldMTA() {
			Task.Run(async delegate {
				using (await this.asyncLock.UpgradeableReadLockAsync()) {
					await this.CheckContinuationsConcurrencyBeforeYieldHelper();
				}
			}).GetAwaiter().GetResult();
		}

		[TestMethod, Timeout(TestTimeout)]
		public async Task UpgradeableReadLockAsyncYieldsIfSyncContextSet() {
			await Task.Run(async delegate {
				SynchronizationContext.SetSynchronizationContext(new SynchronizationContext());

				var awaiter = this.asyncLock.UpgradeableReadLockAsync().GetAwaiter();
				try {
					Assert.IsFalse(awaiter.IsCompleted);
				} catch {
					awaiter.GetResult().Dispose(); // avoid test hangs on test failure
					throw;
				}

				var lockAcquired = new TaskCompletionSource<object>();
				awaiter.OnCompleted(delegate {
					using (awaiter.GetResult()) {
					}

					lockAcquired.SetAsync();
				});
				await lockAcquired.Task;
			});
		}

		/// <summary>
		/// Tests that a common way to accidentally fork an exclusive lock for
		/// concurrent access gets called out as an error.
		/// </summary>
		/// <remarks>
		/// Test ignored because the tested behavior is incompatible with the 
		/// <see cref="UpgradeableReadLockTraversesAcrossSta"/> and <see cref="WriteLockTraversesAcrossSta"/> tests,
		/// which are deemed more important.
		/// </remarks>
		////[TestMethod, Timeout(TestTimeout), Ignore]
		public async Task MitigationAgainstAccidentalUpgradeableReadLockForking() {
			await this.MitigationAgainstAccidentalLockForkingHelper(
				() => this.asyncLock.UpgradeableReadLockAsync());
		}

		[TestMethod, Timeout(TestTimeout)]
		public async Task UpgradeableReadLockAsyncSimple() {
			// Get onto an MTA thread so that a lock may be synchronously granted.
			await Task.Run(async delegate {
				using (await this.asyncLock.UpgradeableReadLockAsync()) {
					Assert.IsTrue(this.asyncLock.IsAnyLockHeld);
					Assert.IsTrue(this.asyncLock.IsUpgradeableReadLockHeld);
					await Task.Yield();
					Assert.IsTrue(this.asyncLock.IsAnyLockHeld);
					Assert.IsTrue(this.asyncLock.IsUpgradeableReadLockHeld);
				}

				Assert.IsFalse(this.asyncLock.IsUpgradeableReadLockHeld);

				using (await this.asyncLock.UpgradeableReadLockAsync(AsyncReaderWriterLock.LockFlags.None)) {
					Assert.IsTrue(this.asyncLock.IsUpgradeableReadLockHeld);
					await Task.Yield();
					Assert.IsTrue(this.asyncLock.IsUpgradeableReadLockHeld);
				}

				Assert.IsFalse(this.asyncLock.IsUpgradeableReadLockHeld);
			});
		}

		[TestMethod, Timeout(TestTimeout)]
		public async Task UpgradeableReadLockAsyncContention() {
			var firstLockObtained = new TaskCompletionSource<object>();
			await Task.WhenAll(
				Task.Run(async delegate {
				using (await this.asyncLock.WriteLockAsync()) {
					Assert.IsTrue(this.asyncLock.IsWriteLockHeld);
					var nowait = firstLockObtained.SetAsync();
					await Task.Delay(AsyncDelay); // hold it long enough to ensure our other thread blocks waiting for the read lock.
					Assert.IsTrue(this.asyncLock.IsWriteLockHeld);
				}

				Assert.IsFalse(this.asyncLock.IsWriteLockHeld);
			}),
			Task.Run(async delegate {
				await firstLockObtained.Task;
				using (await this.asyncLock.UpgradeableReadLockAsync()) {
					Assert.IsTrue(this.asyncLock.IsUpgradeableReadLockHeld);
					await Task.Yield();
					Assert.IsTrue(this.asyncLock.IsUpgradeableReadLockHeld);
				}

				Assert.IsFalse(this.asyncLock.IsUpgradeableReadLockHeld);
			}));
		}

		[TestMethod, Timeout(TestTimeout)]
		public void ReleasingUpgradeableReadLockAsyncSynchronouslyClearsSyncContext() {
			Task.Run(async delegate {
				Assert.IsNull(SynchronizationContext.Current);
				using (await this.asyncLock.UpgradeableReadLockAsync()) {
					Assert.IsNotNull(SynchronizationContext.Current);
				}

				Assert.IsNull(SynchronizationContext.Current);
			}).GetAwaiter().GetResult();
		}

		[TestMethod, Timeout(TestTimeout)]
		public void UpgradeableReadLockAsyncSynchronousReleaseAllowsOtherUpgradeableReaders() {
			var testComplete = new ManualResetEventSlim(); // deliberately synchronous
			var firstLockReleased = new AsyncManualResetEvent();
			var firstLockTask = Task.Run(async delegate {
				using (await this.asyncLock.UpgradeableReadLockAsync()) {
				}

				// Synchronously block until the test is complete.
				await firstLockReleased.SetAsync();
				Assert.IsTrue(testComplete.Wait(AsyncDelay));
			});

			var secondLockTask = Task.Run(async delegate {
				await firstLockReleased;

				using (await this.asyncLock.UpgradeableReadLockAsync()) {
				}
			});

			Assert.IsTrue(secondLockTask.Wait(TestTimeout));
			testComplete.Set();
			Assert.IsTrue(firstLockTask.Wait(TestTimeout)); // rethrow any exceptions
		}

		#endregion

		#region WriteLockAsync tests

		[TestMethod, Timeout(TestTimeout)]
		public async Task WriteLockAsync() {
			Assert.IsFalse(this.asyncLock.IsWriteLockHeld);
			using (await this.asyncLock.WriteLockAsync()) {
				Assert.IsFalse(this.asyncLock.IsReadLockHeld);
				Assert.IsFalse(this.asyncLock.IsUpgradeableReadLockHeld);
				Assert.IsTrue(this.asyncLock.IsWriteLockHeld);
				await Task.Yield();
				Assert.IsFalse(this.asyncLock.IsReadLockHeld);
				Assert.IsFalse(this.asyncLock.IsUpgradeableReadLockHeld);
				Assert.IsTrue(this.asyncLock.IsWriteLockHeld);
			}

			Assert.IsFalse(this.asyncLock.IsReadLockHeld);
			Assert.IsFalse(this.asyncLock.IsUpgradeableReadLockHeld);
			Assert.IsFalse(this.asyncLock.IsWriteLockHeld);
		}

		[TestMethod, Timeout(TestTimeout)]
		public void WriteLockAsyncReleaseOnSta() {
			this.LockReleaseTestHelper(this.asyncLock.WriteLockAsync());
		}

		[TestMethod, Timeout(TestTimeout)]
		public async Task WriteLockAsyncWhileHoldingUpgradeableReadLockContestedByActiveReader() {
			var upgradeableLockAcquired = new TaskCompletionSource<object>();
			var readLockAcquired = new TaskCompletionSource<object>();
			var writeLockRequested = new TaskCompletionSource<object>();
			var writeLockAcquired = new TaskCompletionSource<object>();
			await Task.WhenAll(
				Task.Run(async delegate {
				using (await this.asyncLock.UpgradeableReadLockAsync()) {
					var nowait = upgradeableLockAcquired.SetAsync();
					await readLockAcquired.Task;

					var upgradeAwaiter = this.asyncLock.WriteLockAsync().GetAwaiter();
					Assert.IsFalse(upgradeAwaiter.IsCompleted); // contested lock should not be immediately available.
					upgradeAwaiter.OnCompleted(delegate {
						using (upgradeAwaiter.GetResult()) {
							writeLockAcquired.SetAsync();
						}
					});

					nowait = writeLockRequested.SetAsync();
					await writeLockAcquired.Task;
				}
			}),
				Task.Run(async delegate {
				await upgradeableLockAcquired.Task;
				using (await this.asyncLock.ReadLockAsync()) {
					var nowait = readLockAcquired.SetAsync();
					await writeLockRequested.Task;
				}
			}));
		}

		[TestMethod, Timeout(TestTimeout)]
		public async Task WriteLockAsyncWhileHoldingUpgradeableReadLockContestedByWaitingWriter() {
			var upgradeableLockAcquired = new TaskCompletionSource<object>();
			var contendingWriteLockRequested = new TaskCompletionSource<object>();
			await Task.WhenAll(
				Task.Run(async delegate {
				using (await this.asyncLock.UpgradeableReadLockAsync()) {
					var nowait = upgradeableLockAcquired.SetAsync();
					await contendingWriteLockRequested.Task;

					var upgradeAwaiter = this.asyncLock.WriteLockAsync().GetAwaiter();
					Assert.IsTrue(upgradeAwaiter.IsCompleted); // the waiting writer should not have priority of this one.
					upgradeAwaiter.GetResult().Dispose(); // accept and release the lock.
				}
			}),
				Task.Run(async delegate {
				await upgradeableLockAcquired.Task;
				var writeAwaiter = this.asyncLock.WriteLockAsync().GetAwaiter();
				Assert.IsFalse(writeAwaiter.IsCompleted);
				var contestingWriteLockAcquired = new TaskCompletionSource<object>();
				writeAwaiter.OnCompleted(delegate {
					using (writeAwaiter.GetResult()) {
						contestingWriteLockAcquired.SetAsync();
					}
				});
				var nowait = contendingWriteLockRequested.SetAsync();
				await contestingWriteLockAcquired.Task;
			}));
		}

		[TestMethod, Timeout(TestTimeout)]
		public async Task WriteLockAsyncWhileHoldingUpgradeableReadLockContestedByActiveReaderAndWaitingWriter() {
			var upgradeableLockAcquired = new TaskCompletionSource<object>();
			var readLockAcquired = new TaskCompletionSource<object>();
			var contendingWriteLockRequested = new TaskCompletionSource<object>();
			var writeLockRequested = new TaskCompletionSource<object>();
			var writeLockAcquired = new TaskCompletionSource<object>();
			await Task.WhenAll(
				Task.Run(async delegate {
				this.TestContext.WriteLine("Task 1: Requesting an upgradeable read lock.");
				using (await this.asyncLock.UpgradeableReadLockAsync()) {
					this.TestContext.WriteLine("Task 1: Acquired an upgradeable read lock.");
					var nowait = upgradeableLockAcquired.SetAsync();
					await Task.WhenAll(readLockAcquired.Task, contendingWriteLockRequested.Task);

					this.TestContext.WriteLine("Task 1: Requesting a write lock.");
					var upgradeAwaiter = this.asyncLock.WriteLockAsync().GetAwaiter();
					this.TestContext.WriteLine("Task 1: Write lock requested.");
					Assert.IsFalse(upgradeAwaiter.IsCompleted); // contested lock should not be immediately available.
					upgradeAwaiter.OnCompleted(delegate {
						using (upgradeAwaiter.GetResult()) {
							this.TestContext.WriteLine("Task 1: Write lock acquired.");
							writeLockAcquired.SetAsync();
						}
					});

					nowait = writeLockRequested.SetAsync();
					this.TestContext.WriteLine("Task 1: Waiting for write lock acquisition.");
					await writeLockAcquired.Task;
					this.TestContext.WriteLine("Task 1: Write lock acquisition complete.  Exiting task 1.");
				}
			}),
				Task.Run(async delegate {
				this.TestContext.WriteLine("Task 2: Waiting for upgradeable read lock acquisition in task 1.");
				await upgradeableLockAcquired.Task;
				this.TestContext.WriteLine("Task 2: Requesting read lock.");
				using (await this.asyncLock.ReadLockAsync()) {
					this.TestContext.WriteLine("Task 2: Acquired read lock.");
					var nowait = readLockAcquired.SetAsync();
					this.TestContext.WriteLine("Task 2: Awaiting write lock request by task 1.");
					await writeLockRequested.Task;
					this.TestContext.WriteLine("Task 2: Releasing read lock.");
				}

				this.TestContext.WriteLine("Task 2: Released read lock.");
			}),
				Task.Run(async delegate {
				this.TestContext.WriteLine("Task 3: Waiting for upgradeable read lock acquisition in task 1 and read lock acquisition in task 2.");
				await Task.WhenAll(upgradeableLockAcquired.Task, readLockAcquired.Task);
				this.TestContext.WriteLine("Task 3: Requesting write lock.");
				var writeAwaiter = this.asyncLock.WriteLockAsync().GetAwaiter();
				this.TestContext.WriteLine("Task 3: Write lock requested.");
				Assert.IsFalse(writeAwaiter.IsCompleted);
				var contestingWriteLockAcquired = new TaskCompletionSource<object>();
				writeAwaiter.OnCompleted(delegate {
					using (writeAwaiter.GetResult()) {
						this.TestContext.WriteLine("Task 3: Write lock acquired.");
						contestingWriteLockAcquired.SetAsync();
						this.TestContext.WriteLine("Task 3: Releasing write lock.");
					}

					this.TestContext.WriteLine("Task 3: Write lock released.");
				});
				var nowait = contendingWriteLockRequested.SetAsync();
				this.TestContext.WriteLine("Task 3: Awaiting write lock acquisition.");
				await contestingWriteLockAcquired.Task;
				this.TestContext.WriteLine("Task 3: Write lock acquisition complete.");
			}));
		}

		[TestMethod, Timeout(TestTimeout), TestCategory("GC")]
		public async Task UncontestedTopLevelWriteLockAsyncGarbageCheck() {
			var cts = new CancellationTokenSource();
			await this.UncontestedTopLevelLocksAllocFreeHelperAsync(() => this.asyncLock.WriteLockAsync(cts.Token), true);
		}

		[TestMethod, Timeout(TestTimeout), TestCategory("GC")]
		public async Task NestedWriteLockAsyncGarbageCheck() {
			await this.NestedLocksAllocFreeHelperAsync(() => this.asyncLock.WriteLockAsync(), true);
		}

		[TestMethod, Timeout(TestTimeout * 2)]
		public async Task MitigationAgainstAccidentalWriteLockConcurrency() {
			using (await this.asyncLock.WriteLockAsync()) {
				await this.CheckContinuationsConcurrencyHelper();
			}
		}

		[TestMethod, Timeout(TestTimeout)]
		public async Task MitigationAgainstAccidentalWriteLockConcurrencyBeforeFirstYieldSTA() {
			using (await this.asyncLock.WriteLockAsync()) {
				await this.CheckContinuationsConcurrencyBeforeYieldHelper();
			}
		}

		[TestMethod, Timeout(TestTimeout)]
		public void MitigationAgainstAccidentalWriteLockConcurrencyBeforeFirstYieldMTA() {
			Task.Run(async delegate {
				using (await this.asyncLock.WriteLockAsync()) {
					await this.CheckContinuationsConcurrencyBeforeYieldHelper();
				}
			}).GetAwaiter().GetResult();
		}

		/// <summary>
		/// Tests that a common way to accidentally fork an exclusive lock for
		/// concurrent access gets called out as an error.
		/// </summary>
		/// <remarks>
		/// Test ignored because the tested behavior is incompatible with the 
		/// <see cref="UpgradeableReadLockTraversesAcrossSta"/> and <see cref="WriteLockTraversesAcrossSta"/> tests,
		/// which are deemed more important.
		/// </remarks>
		////[TestMethod, Timeout(TestTimeout), Ignore]
		public async Task MitigationAgainstAccidentalWriteLockForking() {
			await this.MitigationAgainstAccidentalLockForkingHelper(
				() => this.asyncLock.WriteLockAsync());
		}

		[TestMethod, Timeout(TestTimeout)]
		public async Task WriteLockAsyncYieldsIfSyncContextSet() {
			await Task.Run(async delegate {
				SynchronizationContext.SetSynchronizationContext(new SynchronizationContext());

				var awaiter = this.asyncLock.WriteLockAsync().GetAwaiter();
				try {
					Assert.IsFalse(awaiter.IsCompleted);
				} catch {
					awaiter.GetResult().Dispose(); // avoid test hangs on test failure
					throw;
				}

				var lockAcquired = new TaskCompletionSource<object>();
				awaiter.OnCompleted(delegate {
					using (awaiter.GetResult()) {
					}

					lockAcquired.SetAsync();
				});
				await lockAcquired.Task;
			});
		}

		[TestMethod, Timeout(TestTimeout)]
		public void ReleasingWriteLockAsyncSynchronouslyClearsSyncContext() {
			Task.Run(async delegate {
				Assert.IsNull(SynchronizationContext.Current);
				using (await this.asyncLock.WriteLockAsync()) {
					Assert.IsNotNull(SynchronizationContext.Current);
				}

				Assert.IsNull(SynchronizationContext.Current);
			}).GetAwaiter().GetResult();
		}

		[TestMethod, Timeout(TestTimeout)]
		public void WriteLockAsyncSynchronousReleaseAllowsOtherWriters() {
			var testComplete = new ManualResetEventSlim(); // deliberately synchronous
			var firstLockReleased = new AsyncManualResetEvent();
			var firstLockTask = Task.Run(async delegate {
				using (await this.asyncLock.WriteLockAsync()) {
				}

				// Synchronously block until the test is complete.
				await firstLockReleased.SetAsync();
				Assert.IsTrue(testComplete.Wait(AsyncDelay));
			});

			var secondLockTask = Task.Run(async delegate {
				await firstLockReleased;

				using (await this.asyncLock.WriteLockAsync()) {
				}
			});

			Assert.IsTrue(secondLockTask.Wait(TestTimeout));
			testComplete.Set();
			Assert.IsTrue(firstLockTask.Wait(TestTimeout)); // rethrow any exceptions
		}

		[TestMethod, Timeout(TestTimeout)]
		public async Task WriteLockAsyncSimple() {
			// Get onto an MTA thread so that a lock may be synchronously granted.
			await Task.Run(async delegate {
				using (await this.asyncLock.WriteLockAsync()) {
					Assert.IsTrue(this.asyncLock.IsAnyLockHeld);
					Assert.IsTrue(this.asyncLock.IsWriteLockHeld);
					await Task.Yield();
					Assert.IsTrue(this.asyncLock.IsAnyLockHeld);
					Assert.IsTrue(this.asyncLock.IsWriteLockHeld);
				}

				Assert.IsFalse(this.asyncLock.IsWriteLockHeld);

				using (await this.asyncLock.WriteLockAsync(AsyncReaderWriterLock.LockFlags.None)) {
					Assert.IsTrue(this.asyncLock.IsWriteLockHeld);
					await Task.Yield();
					Assert.IsTrue(this.asyncLock.IsWriteLockHeld);
				}

				Assert.IsFalse(this.asyncLock.IsWriteLockHeld);
			});
		}

		[TestMethod, Timeout(TestTimeout)]
		public async Task WriteLockAsyncContention() {
			var firstLockObtained = new TaskCompletionSource<object>();
			await Task.WhenAll(
				Task.Run(async delegate {
				using (await this.asyncLock.WriteLockAsync()) {
					Assert.IsTrue(this.asyncLock.IsWriteLockHeld);
					var nowait = firstLockObtained.SetAsync();
					await Task.Delay(AsyncDelay); // hold it long enough to ensure our other thread blocks waiting for the read lock.
					Assert.IsTrue(this.asyncLock.IsWriteLockHeld);
				}

				Assert.IsFalse(this.asyncLock.IsWriteLockHeld);
			}),
			Task.Run(async delegate {
				await firstLockObtained.Task;
				using (await this.asyncLock.WriteLockAsync()) {
					Assert.IsTrue(this.asyncLock.IsWriteLockHeld);
					await Task.Yield();
					Assert.IsTrue(this.asyncLock.IsWriteLockHeld);
				}

				Assert.IsFalse(this.asyncLock.IsWriteLockHeld);
			}));
		}

		#endregion

		#region Read/write lock interactions

		[TestMethod, Timeout(TestTimeout)]
		[Description("Verifies that reads and upgradeable reads can run concurrently.")]
		public async Task UpgradeableReadAvailableWithExistingReaders() {
			var readerHasLock = new TaskCompletionSource<object>();
			var upgradeableReaderHasLock = new TaskCompletionSource<object>();
			await Task.WhenAll(
				Task.Run(async delegate {
				using (await this.asyncLock.ReadLockAsync()) {
					await readerHasLock.SetAsync();
					await upgradeableReaderHasLock.Task;
				}
			}),
				Task.Run(async delegate {
				await readerHasLock.Task;
				using (await this.asyncLock.UpgradeableReadLockAsync()) {
					await upgradeableReaderHasLock.SetAsync();
				}
			})
				);
		}

		[TestMethod, Timeout(TestTimeout)]
		[Description("Verifies that reads and upgradeable reads can run concurrently.")]
		public async Task ReadAvailableWithExistingUpgradeableReader() {
			var readerHasLock = new TaskCompletionSource<object>();
			var upgradeableReaderHasLock = new TaskCompletionSource<object>();
			await Task.WhenAll(
				Task.Run(async delegate {
				await upgradeableReaderHasLock.Task;
				using (await this.asyncLock.ReadLockAsync()) {
					await readerHasLock.SetAsync();
				}
			}),
				Task.Run(async delegate {
				using (await this.asyncLock.UpgradeableReadLockAsync()) {
					await upgradeableReaderHasLock.SetAsync();
					await readerHasLock.Task;
				}
			})
				);
		}

		[TestMethod, Timeout(TestTimeout)]
		[Description("Verifies that an upgradeable reader can obtain write access even while a writer is waiting for a lock.")]
		public async Task UpgradeableReaderCanUpgradeWhileWriteRequestWaiting() {
			var upgradeableReadHeld = new TaskCompletionSource<object>();
			var upgradeableReadUpgraded = new TaskCompletionSource<object>();
			var writeRequestPending = new TaskCompletionSource<object>();
			var writeLockObtained = new TaskCompletionSource<object>();
			await Task.WhenAll(
				Task.Run(async delegate {
				using (await this.asyncLock.UpgradeableReadLockAsync()) {
					await upgradeableReadHeld.SetAsync();
					await writeRequestPending.Task;
					using (await this.asyncLock.WriteLockAsync()) {
						Assert.IsFalse(writeLockObtained.Task.IsCompleted, "The upgradeable read should have received its write lock first.");
						PrintHangReport();
						await upgradeableReadUpgraded.SetAsync();
					}
				}
			}),
				Task.Run(async delegate {
				await upgradeableReadHeld.Task;
				var awaiter = this.asyncLock.WriteLockAsync().GetAwaiter();
				Assert.IsFalse(awaiter.IsCompleted, "We shouldn't get a write lock when an upgradeable read is held.");
				awaiter.OnCompleted(delegate {
					using (var releaser = awaiter.GetResult()) {
						writeLockObtained.SetAsync();
					}
				});
				await writeRequestPending.SetAsync();
				await writeLockObtained.Task;
			})
				);
		}

		[TestMethod, Timeout(TestTimeout)]
		[Description("Verifies that an upgradeable reader blocks for upgrade while other readers release their locks.")]
		public async Task UpgradeableReaderWaitsForExistingReadersToExit() {
			var readerHasLock = new TaskCompletionSource<object>();
			var upgradeableReaderWaitingForUpgrade = new TaskCompletionSource<object>();
			var upgradeableReaderHasUpgraded = new TaskCompletionSource<object>();
			await Task.WhenAll(
				Task.Run(async delegate {
				using (await this.asyncLock.UpgradeableReadLockAsync()) {
					await readerHasLock.Task;
					var awaiter = this.asyncLock.WriteLockAsync().GetAwaiter();
					Assert.IsFalse(awaiter.IsCompleted, "The upgradeable read lock should not be upgraded while readers still have locks.");
					awaiter.OnCompleted(delegate {
						using (awaiter.GetResult()) {
							upgradeableReaderHasUpgraded.SetAsync();
						}
					});
					Assert.IsFalse(upgradeableReaderHasUpgraded.Task.IsCompleted);
					await upgradeableReaderWaitingForUpgrade.SetAsync();
				}
			}),
				Task.Run(async delegate {
				using (await this.asyncLock.ReadLockAsync()) {
					await readerHasLock.SetAsync();
					await upgradeableReaderWaitingForUpgrade.Task;
				}
			}),
			upgradeableReaderHasUpgraded.Task);
		}

		[TestMethod, Timeout(TestTimeout)]
		[Description("Verifies that read lock requests are not serviced until any writers have released their locks.")]
		public async Task ReadersWaitForWriter() {
			var readerHasLock = new TaskCompletionSource<object>();
			var writerHasLock = new TaskCompletionSource<object>();
			await Task.WhenAll(
				Task.Run(async delegate {
				await writerHasLock.Task;
				using (await this.asyncLock.ReadLockAsync()) {
					await readerHasLock.SetAsync();
				}
			}),
				Task.Run(async delegate {
				using (await this.asyncLock.WriteLockAsync()) {
					await writerHasLock.SetAsync();
					await Task.Delay(AsyncDelay);
					Assert.IsFalse(readerHasLock.Task.IsCompleted, "Reader was issued lock while writer still had lock.");
				}
			}));
		}

		[TestMethod, Timeout(TestTimeout)]
		[Description("Verifies that write lock requests are not serviced until all existing readers have released their locks.")]
		public async Task WriterWaitsForReaders() {
			var readerHasLock = new TaskCompletionSource<object>();
			var writerHasLock = new TaskCompletionSource<object>();
			await Task.WhenAll(
				Task.Run(async delegate {
				using (await this.asyncLock.ReadLockAsync()) {
					await readerHasLock.SetAsync();
					await Task.Delay(AsyncDelay);
					Assert.IsFalse(writerHasLock.Task.IsCompleted, "Writer was issued lock while reader still had lock.");
				}
			}),
				Task.Run(async delegate {
				await readerHasLock.Task;
				using (await this.asyncLock.WriteLockAsync()) {
					await writerHasLock.SetAsync();
					Assert.IsTrue(this.asyncLock.IsWriteLockHeld);
				}
			}));
		}

		[TestMethod, Timeout(TestTimeout)]
		[Description("Verifies that if a read lock is open, and a writer is waiting for a lock, that no new top-level read locks will be issued.")]
		public async Task NewReadersWaitForWaitingWriters() {
			var readLockHeld = new TaskCompletionSource<object>();
			var writerWaitingForLock = new TaskCompletionSource<object>();
			var newReaderWaiting = new TaskCompletionSource<object>();
			var writerLockHeld = new TaskCompletionSource<object>();
			var newReaderLockHeld = new TaskCompletionSource<object>();
			await Task.WhenAll(
				Task.Run(async delegate {
				this.TestContext.WriteLine("About to wait for first read lock.");
				using (await this.asyncLock.ReadLockAsync()) {
					this.TestContext.WriteLine("First read lock now held, and waiting for second reader to get blocked.");
					await readLockHeld.SetAsync();
					await newReaderWaiting.Task;
					this.TestContext.WriteLine("Releasing first read lock.");
				}

				this.TestContext.WriteLine("First read lock released.");
			}),
				Task.Run(async delegate {
				await readLockHeld.Task;
				var writeAwaiter = this.asyncLock.WriteLockAsync().GetAwaiter();
				Assert.IsFalse(writeAwaiter.IsCompleted, "The writer should not be issued a lock while a read lock is held.");
				this.TestContext.WriteLine("Write lock in queue.");
				writeAwaiter.OnCompleted(delegate {
					using (writeAwaiter.GetResult()) {
						try {
							this.TestContext.WriteLine("Write lock issued.");
							Assert.IsFalse(newReaderLockHeld.Task.IsCompleted, "Read lock should not be issued till after the write lock is released.");
							writerLockHeld.SetResult(null); // must not be the asynchronous Set() extension method since we use it as a flag to check ordering later.
						} catch (Exception ex) {
							writerLockHeld.SetException(ex);
						}
					}
				});
				await writerWaitingForLock.SetAsync();
			}),
			Task.Run(async delegate {
				await writerWaitingForLock.Task;
				var readAwaiter = this.asyncLock.ReadLockAsync().GetAwaiter();
				Assert.IsFalse(readAwaiter.IsCompleted, "The new reader should not be issued a lock while a write lock is pending.");
				this.TestContext.WriteLine("Second reader in queue.");
				readAwaiter.OnCompleted(delegate {
					try {
						this.TestContext.WriteLine("Second read lock issued.");
						using (readAwaiter.GetResult()) {
							Assert.IsTrue(writerLockHeld.Task.IsCompleted);
							newReaderLockHeld.SetAsync();
						}
					} catch (Exception ex) {
						newReaderLockHeld.SetException(ex);
					}
				});
				await newReaderWaiting.SetAsync();
			}),
			readLockHeld.Task,
			writerWaitingForLock.Task,
			newReaderWaiting.Task,
			writerLockHeld.Task,
			newReaderLockHeld.Task
				);
		}

		[TestMethod, Timeout(TestTimeout)]
		[Description("Verifies proper behavior when multiple read locks are held, and both read and write locks are in the queue, and a read lock is released.")]
		public async Task ManyReadersBlockWriteAndSubsequentReadRequest() {
			var firstReaderAcquired = new TaskCompletionSource<object>();
			var secondReaderAcquired = new TaskCompletionSource<object>();
			var writerWaiting = new TaskCompletionSource<object>();
			var thirdReaderWaiting = new TaskCompletionSource<object>();

			var releaseFirstReader = new TaskCompletionSource<object>();
			var releaseSecondReader = new TaskCompletionSource<object>();
			var writeAcquired = new TaskCompletionSource<object>();
			var thirdReadAcquired = new TaskCompletionSource<object>();

			await Task.WhenAll(
				Task.Run(async delegate { // FIRST READER
				using (await this.asyncLock.ReadLockAsync()) {
					var nowait = firstReaderAcquired.SetAsync();
					await releaseFirstReader.Task;
				}
			}),
				Task.Run(async delegate { // SECOND READER
				using (await this.asyncLock.ReadLockAsync()) {
					var nowait = secondReaderAcquired.SetAsync();
					await releaseSecondReader.Task;
				}
			}),
			Task.Run(async delegate { // WRITER
				await Task.WhenAll(firstReaderAcquired.Task, secondReaderAcquired.Task);
				var writeAwaiter = this.asyncLock.WriteLockAsync().GetAwaiter();
				Assert.IsFalse(writeAwaiter.IsCompleted);
				writeAwaiter.OnCompleted(delegate {
					using (writeAwaiter.GetResult()) {
						writeAcquired.SetAsync();
						Assert.IsFalse(thirdReadAcquired.Task.IsCompleted);
					}
				});
				var nowait = writerWaiting.SetAsync();
				await writeAcquired.Task;
			}),
			Task.Run(async delegate { // THIRD READER
				await writerWaiting.Task;
				var readAwaiter = this.asyncLock.ReadLockAsync().GetAwaiter();
				Assert.IsFalse(readAwaiter.IsCompleted, "Third reader should not have been issued a new top-level lock while writer is in the queue.");
				readAwaiter.OnCompleted(delegate {
					using (readAwaiter.GetResult()) {
						thirdReadAcquired.SetAsync();
						Assert.IsTrue(writeAcquired.Task.IsCompleted);
					}
				});
				var nowait = thirdReaderWaiting.SetAsync();
				await thirdReadAcquired.Task;
			}),
			Task.Run(async delegate { // Coordinator
				await thirdReaderWaiting.Task;
				var nowait = releaseFirstReader.SetAsync();
				nowait = releaseSecondReader.SetAsync();
			}));
		}

		[TestMethod, Timeout(TestTimeout)]
		[Description("Verifies that if a read lock is open, and a writer is waiting for a lock, that nested read locks will still be issued.")]
		public async Task NestedReadersStillIssuedLocksWhileWaitingWriters() {
			var readerLockHeld = new TaskCompletionSource<object>();
			var writerQueued = new TaskCompletionSource<object>();
			var readerNestedLockHeld = new TaskCompletionSource<object>();
			var writerLockHeld = new TaskCompletionSource<object>();
			await Task.WhenAll(
				Task.Run(async delegate {
				using (await this.asyncLock.ReadLockAsync()) {
					await readerLockHeld.SetAsync();
					await writerQueued.Task;

					using (await this.asyncLock.ReadLockAsync()) {
						Assert.IsFalse(writerLockHeld.Task.IsCompleted);
						await readerNestedLockHeld.SetAsync();
					}
				}
			}),
				Task.Run(async delegate {
				await readerLockHeld.Task;
				var writerAwaiter = this.asyncLock.WriteLockAsync().GetAwaiter();
				Assert.IsFalse(writerAwaiter.IsCompleted);
				writerAwaiter.OnCompleted(delegate {
					using (writerAwaiter.GetResult()) {
						writerLockHeld.SetAsync();
					}
				});
				await writerQueued.SetAsync();
			}),
			readerNestedLockHeld.Task,
			writerLockHeld.Task);
		}

		[TestMethod, Timeout(TestTimeout)]
		[Description("Verifies that an upgradeable reader can 'downgrade' to a standard read lock without releasing the overall lock.")]
		public async Task DowngradeUpgradeableReadToNormalRead() {
			var firstUpgradeableReadHeld = new TaskCompletionSource<object>();
			var secondUpgradeableReadHeld = new TaskCompletionSource<object>();
			await Task.WhenAll(
				Task.Run(async delegate {
				using (var upgradeableReader = await this.asyncLock.UpgradeableReadLockAsync()) {
					Assert.IsTrue(this.asyncLock.IsUpgradeableReadLockHeld);
					await firstUpgradeableReadHeld.SetAsync();
					using (var standardReader = await this.asyncLock.ReadLockAsync()) {
						Assert.IsTrue(this.asyncLock.IsReadLockHeld);
						Assert.IsTrue(this.asyncLock.IsUpgradeableReadLockHeld);

						// Give up the upgradeable reader lock right away.
						// This allows another upgradeable reader to obtain that kind of lock.
						// Since we're *also* holding a (non-upgradeable) read lock, we're not letting writers in.
						upgradeableReader.Dispose();

						Assert.IsTrue(this.asyncLock.IsReadLockHeld);
						Assert.IsFalse(this.asyncLock.IsUpgradeableReadLockHeld);

						// Ensure that the second upgradeable read lock is now obtainable.
						await secondUpgradeableReadHeld.Task;
					}
				}
			}),
				Task.Run(async delegate {
				await firstUpgradeableReadHeld.Task;
				using (await this.asyncLock.UpgradeableReadLockAsync()) {
					await secondUpgradeableReadHeld.SetAsync();
				}
			}));
		}

		[TestMethod, Timeout(AsyncDelay * 7 * 2 + AsyncDelay)]
		public async Task MitigationAgainstAccidentalExclusiveLockConcurrency() {
			using (await this.asyncLock.UpgradeableReadLockAsync()) {
				using (await this.asyncLock.WriteLockAsync()) {
					await this.CheckContinuationsConcurrencyHelper();

					using (await this.asyncLock.WriteLockAsync()) {
						await this.CheckContinuationsConcurrencyHelper();
					}

					await this.CheckContinuationsConcurrencyHelper();
				}

				await this.CheckContinuationsConcurrencyHelper();
			}

			using (await this.asyncLock.WriteLockAsync()) {
				await this.CheckContinuationsConcurrencyHelper();

				using (await this.asyncLock.WriteLockAsync()) {
					await this.CheckContinuationsConcurrencyHelper();
				}

				await this.CheckContinuationsConcurrencyHelper();
			}
		}

		[TestMethod, Timeout(TestTimeout)]
		public async Task UpgradedReadWithSyncContext() {
			var contestingReadLockAcquired = new TaskCompletionSource<object>();
			var writeLockWaiting = new TaskCompletionSource<object>();
			await Task.WhenAll(
				Task.Run(async delegate {
				using (await this.asyncLock.UpgradeableReadLockAsync()) {
					await contestingReadLockAcquired.Task;
					var writeAwaiter = this.asyncLock.WriteLockAsync().GetAwaiter();
					Assert.IsFalse(writeAwaiter.IsCompleted);
					var nestedLockAcquired = new TaskCompletionSource<object>();
					writeAwaiter.OnCompleted(async delegate {
						using (writeAwaiter.GetResult()) {
							using (await this.asyncLock.UpgradeableReadLockAsync()) {
								var nowait2 = nestedLockAcquired.SetAsync();
							}
						}
					});
					var nowait = writeLockWaiting.SetAsync();
					await nestedLockAcquired.Task;
				}
			}),
				Task.Run(async delegate {
				using (await this.asyncLock.ReadLockAsync()) {
					var nowait = contestingReadLockAcquired.SetAsync();
					await writeLockWaiting.Task;
				}
			}));
		}

		#endregion

		#region Cancellation tests

		[TestMethod, Timeout(TestTimeout)]
		public async Task PrecancelledReadLockAsyncRequest() {
			await Task.Run(delegate { // get onto an MTA
				var cts = new CancellationTokenSource();
				cts.Cancel();
				var awaiter = this.asyncLock.ReadLockAsync(cts.Token).GetAwaiter();
				Assert.IsTrue(awaiter.IsCompleted);
				try {
					awaiter.GetResult();
					Assert.Fail("Expected OperationCanceledException not thrown.");
				} catch (OperationCanceledException) {
				}
			});
		}

		[TestMethod, Timeout(TestTimeout)]
		public void PrecancelledWriteLockAsyncRequestOnSTA() {
			var cts = new CancellationTokenSource();
			cts.Cancel();
			var awaiter = this.asyncLock.WriteLockAsync(cts.Token).GetAwaiter();
			Assert.IsTrue(awaiter.IsCompleted);
			try {
				awaiter.GetResult();
				Assert.Fail("Expected OperationCanceledException not thrown.");
			} catch (OperationCanceledException) {
			}
		}

		[TestMethod, Timeout(TestTimeout)]
		public async Task CancelPendingLock() {
			var firstWriteHeld = new TaskCompletionSource<object>();
			var cancellationTestConcluded = new TaskCompletionSource<object>();
			await Task.WhenAll(
				Task.Run(async delegate {
				using (await this.asyncLock.WriteLockAsync()) {
					await firstWriteHeld.SetAsync();
					await cancellationTestConcluded.Task;
				}
			}),
				Task.Run(async delegate {
				await firstWriteHeld.Task;
				var cts = new CancellationTokenSource();
				var awaiter = this.asyncLock.WriteLockAsync(cts.Token).GetAwaiter();
				Assert.IsFalse(awaiter.IsCompleted);
				awaiter.OnCompleted(delegate {
					try {
						awaiter.GetResult();
						cancellationTestConcluded.SetException(new AssertFailedException("Expected OperationCanceledException not thrown."));
					} catch (OperationCanceledException) {
						cancellationTestConcluded.SetAsync();
					}
				});
				cts.Cancel();
			}));
		}

		[TestMethod, Timeout(TestTimeout)]
		public async Task CancelPendingLockFollowedByAnotherLock() {
			var firstWriteHeld = new TaskCompletionSource<object>();
			var releaseWriteLock = new TaskCompletionSource<object>();
			var cancellationTestConcluded = new TaskCompletionSource<object>();
			var readerConcluded = new TaskCompletionSource<object>();
			await Task.WhenAll(
				Task.Run(async delegate {
				using (await this.asyncLock.WriteLockAsync()) {
					await firstWriteHeld.SetAsync();
					await releaseWriteLock.Task;
				}
			}),
				Task.Run(async delegate {
				await firstWriteHeld.Task;
				var cts = new CancellationTokenSource();
				var awaiter = this.asyncLock.WriteLockAsync(cts.Token).GetAwaiter();
				Assert.IsFalse(awaiter.IsCompleted);
				awaiter.OnCompleted(delegate {
					try {
						awaiter.GetResult();
						cancellationTestConcluded.SetException(new AssertFailedException("Expected OperationCanceledException not thrown."));
					} catch (OperationCanceledException) {
						cancellationTestConcluded.SetAsync();
					}
				});
				cts.Cancel();

				// Pend another lock request.  Make it a read lock this time.
				// The point of this test is to ensure that the canceled (Write) awaiter doesn't get
				// reused as a read awaiter while it is still in the writer queue.
				await cancellationTestConcluded.Task;
				Assert.IsFalse(this.asyncLock.IsWriteLockHeld);
				Assert.IsFalse(this.asyncLock.IsReadLockHeld);
				var readLockAwaiter = this.asyncLock.ReadLockAsync().GetAwaiter();
				readLockAwaiter.OnCompleted(delegate {
					using (readLockAwaiter.GetResult()) {
						Assert.IsTrue(this.asyncLock.IsReadLockHeld);
						Assert.IsFalse(this.asyncLock.IsWriteLockHeld);
					}

					Assert.IsFalse(this.asyncLock.IsReadLockHeld);
					Assert.IsFalse(this.asyncLock.IsWriteLockHeld);
					readerConcluded.SetAsync();
				});
				var nowait = releaseWriteLock.SetAsync();
				await readerConcluded.Task;
			}));
		}

		[TestMethod, Timeout(TestTimeout)]
		public async Task CancelNonImpactfulToIssuedLocks() {
			var cts = new CancellationTokenSource();
			using (await this.asyncLock.WriteLockAsync(cts.Token)) {
				Assert.IsTrue(this.asyncLock.IsWriteLockHeld);
				cts.Cancel();
				Assert.IsTrue(this.asyncLock.IsWriteLockHeld);
			}

			Assert.IsFalse(this.asyncLock.IsWriteLockHeld);
		}

		#endregion

		#region Completion tests

		[TestMethod, Timeout(TestTimeout)]
		public void CompleteBlocksNewTopLevelLocksSTA() {
			if (Thread.CurrentThread.GetApartmentState() != ApartmentState.STA) {
				Assert.Inconclusive("Test thread expected to be STA.");
			}

			this.asyncLock.Complete();

			// Exceptions should always be thrown via the awaitable result rather than synchronously thrown
			// so that we meet expectations of C# async methods.
			var awaiter = this.asyncLock.ReadLockAsync().GetAwaiter();
			Assert.IsTrue(awaiter.IsCompleted);
			try {
				awaiter.GetResult();
				Assert.Fail("Expected exception not thrown.");
			} catch (InvalidOperationException) {
			}
		}

		[TestMethod, Timeout(TestTimeout)]
		public async Task CompleteBlocksNewTopLevelLocksMTA() {
			this.asyncLock.Complete();

			await Task.Run(delegate {
				// Exceptions should always be thrown via the awaitable result rather than synchronously thrown
				// so that we meet expectations of C# async methods.
				var awaiter = this.asyncLock.ReadLockAsync().GetAwaiter();
				Assert.IsTrue(awaiter.IsCompleted);
				try {
					awaiter.GetResult();
					Assert.Fail("Expected exception not thrown.");
				} catch (InvalidOperationException) {
				}
			});
		}

		[TestMethod, Timeout(TestTimeout)]
		public async Task CompleteDoesNotBlockNestedLockRequests() {
			using (await this.asyncLock.ReadLockAsync()) {
				this.asyncLock.Complete();
				Assert.IsFalse(this.asyncLock.Completion.IsCompleted, "Lock shouldn't be completed while there are open locks.");

				using (await this.asyncLock.ReadLockAsync()) {
				}

				Assert.IsFalse(this.asyncLock.Completion.IsCompleted, "Lock shouldn't be completed while there are open locks.");
			}

			await this.asyncLock.Completion; // ensure that Completion transitions to completed as a result of releasing all locks.
		}

		[TestMethod, Timeout(TestTimeout)]
		public async Task CompleteAllowsPreviouslyQueuedLockRequests() {
			var firstLockAcquired = new TaskCompletionSource<object>();
			var secondLockQueued = new TaskCompletionSource<object>();
			var completeSignaled = new TaskCompletionSource<object>();
			var secondLockAcquired = new TaskCompletionSource<object>();

			await Task.WhenAll(
				Task.Run(async delegate {
				using (await this.asyncLock.WriteLockAsync()) {
					this.TestContext.WriteLine("First write lock acquired.");
					await firstLockAcquired.SetAsync();
					await completeSignaled.Task;
					Assert.IsFalse(this.asyncLock.Completion.IsCompleted);
				}
			}),
			Task.Run(async delegate {
				try {
					await firstLockAcquired.Task;
					var secondWriteAwaiter = this.asyncLock.WriteLockAsync().GetAwaiter();
					Assert.IsFalse(secondWriteAwaiter.IsCompleted);
					this.TestContext.WriteLine("Second write lock request pended.");
					secondWriteAwaiter.OnCompleted(delegate {
						using (secondWriteAwaiter.GetResult()) {
							this.TestContext.WriteLine("Second write lock acquired.");
							secondLockAcquired.SetAsync();
							Assert.IsFalse(this.asyncLock.Completion.IsCompleted);
						}
					});
					await secondLockQueued.SetAsync();
				} catch (Exception ex) {
					secondLockAcquired.TrySetException(ex);
				}
			}),
			Task.Run(async delegate {
				await secondLockQueued.Task;
				this.TestContext.WriteLine("Calling Complete() method.");
				this.asyncLock.Complete();
				await completeSignaled.SetAsync();
			}),
				secondLockAcquired.Task);

			await this.asyncLock.Completion;
		}

		#endregion

		#region Lock callback tests

		[TestMethod, Timeout(TestTimeout)]
		public async Task OnBeforeExclusiveLockReleasedAsyncSimpleSyncHandler() {
			var asyncLock = new LockDerived();
			int callbackInvoked = 0;
			asyncLock.OnBeforeExclusiveLockReleasedAsyncDelegate = delegate {
				callbackInvoked++;
				Assert.IsTrue(asyncLock.IsWriteLockHeld);
				return TplExtensions.CompletedTask;
			};
			using (await asyncLock.WriteLockAsync()) {
			}

			Assert.AreEqual(1, callbackInvoked);
		}

		[TestMethod, Timeout(TestTimeout)]
		public async Task OnBeforeExclusiveLockReleasedAsyncNestedLockSyncHandler() {
			var asyncLock = new LockDerived();
			int callbackInvoked = 0;
			asyncLock.OnBeforeExclusiveLockReleasedAsyncDelegate = async delegate {
				Assert.IsTrue(asyncLock.IsWriteLockHeld);
				using (await asyncLock.ReadLockAsync()) {
					Assert.IsTrue(asyncLock.IsWriteLockHeld);
					using (await asyncLock.WriteLockAsync()) { // this should succeed because our caller has a write lock.
						Assert.IsTrue(asyncLock.IsWriteLockHeld);
					}
				}

				callbackInvoked++;
			};
			using (await asyncLock.WriteLockAsync()) {
			}

			Assert.AreEqual(1, callbackInvoked);
		}

		[TestMethod, Timeout(TestTimeout)]
		public async Task OnBeforeExclusiveLockReleasedAsyncSimpleAsyncHandler() {
			var asyncLock = new LockDerived();
			var callbackCompleted = new TaskCompletionSource<object>();
			asyncLock.OnBeforeExclusiveLockReleasedAsyncDelegate = async delegate {
				try {
					Assert.IsTrue(asyncLock.IsWriteLockHeld);
					await Task.Yield();
					Assert.IsTrue(asyncLock.IsWriteLockHeld);
					callbackCompleted.SetResult(null);
				} catch (Exception ex) {
					callbackCompleted.SetException(ex);
				}
			};
			using (await asyncLock.WriteLockAsync()) {
			}

			await callbackCompleted.Task;
		}

		[TestMethod, Timeout(TestTimeout)]
		public async Task OnBeforeExclusiveLockReleasedAsyncReadLockAcquiringAsyncHandler() {
			var asyncLock = new LockDerived();
			var callbackCompleted = new TaskCompletionSource<object>();
			asyncLock.OnBeforeExclusiveLockReleasedAsyncDelegate = async delegate {
				try {
					Assert.IsTrue(asyncLock.IsWriteLockHeld);
					using (await asyncLock.ReadLockAsync()) {
						Assert.IsTrue(asyncLock.IsWriteLockHeld);
						Assert.IsTrue(asyncLock.IsReadLockHeld);
						await Task.Yield();
						Assert.IsTrue(asyncLock.IsWriteLockHeld);
						Assert.IsTrue(asyncLock.IsReadLockHeld);
					}

					callbackCompleted.SetResult(null);
				} catch (Exception ex) {
					callbackCompleted.SetException(ex);
				}
			};
			using (await asyncLock.WriteLockAsync()) {
			}

			await callbackCompleted.Task;
		}

		[TestMethod, Timeout(TestTimeout)]
		public async Task OnBeforeExclusiveLockReleasedAsyncNestedWriteLockAsyncHandler() {
			var asyncLock = new LockDerived();
			var callbackCompleted = new TaskCompletionSource<object>();
			bool outermostExecuted = false;
			asyncLock.OnBeforeExclusiveLockReleasedAsyncDelegate = async delegate {
				try {
					// Only do our deed on the outermost lock release -- not the one we take.
					if (!outermostExecuted) {
						outermostExecuted = true;
						Assert.IsTrue(asyncLock.IsWriteLockHeld);
						using (await asyncLock.WriteLockAsync()) {
							await Task.Yield();
							using (await asyncLock.ReadLockAsync()) {
								Assert.IsTrue(asyncLock.IsWriteLockHeld);
								using (await asyncLock.WriteLockAsync()) {
									Assert.IsTrue(asyncLock.IsWriteLockHeld);
									await Task.Yield();
									Assert.IsTrue(asyncLock.IsWriteLockHeld);
								}
							}
						}

						callbackCompleted.SetResult(null);
					}
				} catch (Exception ex) {
					callbackCompleted.SetException(ex);
				}
			};
			using (await asyncLock.WriteLockAsync()) {
			}

			await callbackCompleted.Task;
		}

		[TestMethod, Timeout(TestTimeout)]
		public async Task OnBeforeExclusiveLockReleasedAsyncWriteLockWrapsBaseMethod() {
			var callbackCompleted = new AsyncManualResetEvent();
			var asyncLock = new LockDerivedWriteLockAroundOnBeforeExclusiveLockReleased();
			using (await asyncLock.WriteLockAsync()) {
				asyncLock.OnBeforeWriteLockReleased(async delegate {
					await Task.Yield();
				});
			}

			await asyncLock.OnBeforeExclusiveLockReleasedAsyncInvoked.WaitAsync();
		}

		[TestMethod, Timeout(TestTimeout), ExpectedException(typeof(ArgumentNullException))]
		public async Task OnBeforeWriteLockReleasedNullArgument() {
			using (await this.asyncLock.WriteLockAsync()) {
				this.asyncLock.OnBeforeWriteLockReleased(null);
			}
		}

		[TestMethod, Timeout(TestTimeout)]
		public async Task OnBeforeWriteLockReleasedSingle() {
			var afterWriteLock = new TaskCompletionSource<object>();
			using (await this.asyncLock.WriteLockAsync()) {
				this.asyncLock.OnBeforeWriteLockReleased(async delegate {
					try {
						Assert.IsTrue(this.asyncLock.IsWriteLockHeld);
						afterWriteLock.SetResult(null);
						await Task.Yield();
						Assert.IsTrue(this.asyncLock.IsWriteLockHeld);
					} catch (Exception ex) {
						afterWriteLock.SetException(ex);
					}
				});

				Assert.IsFalse(afterWriteLock.Task.IsCompleted);

				// Set Complete() this early to verify that callbacks can fire even after Complete() is called.
				this.asyncLock.Complete();
			}

			await afterWriteLock.Task;
			await this.asyncLock.Completion;
		}

		[TestMethod, Timeout(TestTimeout)]
		public async Task OnBeforeWriteLockReleasedMultiple() {
			var afterWriteLock1 = new TaskCompletionSource<object>();
			var afterWriteLock2 = new TaskCompletionSource<object>();
			using (await this.asyncLock.WriteLockAsync()) {
				this.asyncLock.OnBeforeWriteLockReleased(async delegate {
					try {
						Assert.IsTrue(this.asyncLock.IsWriteLockHeld);
						afterWriteLock1.SetResult(null);
						await Task.Yield();
						Assert.IsTrue(this.asyncLock.IsWriteLockHeld);
					} catch (Exception ex) {
						afterWriteLock1.SetException(ex);
					}
				});

				this.asyncLock.OnBeforeWriteLockReleased(async delegate {
					try {
						Assert.IsTrue(this.asyncLock.IsWriteLockHeld);
						afterWriteLock2.SetResult(null);
						await Task.Yield();
						Assert.IsTrue(this.asyncLock.IsWriteLockHeld);
					} catch (Exception ex) {
						afterWriteLock2.SetException(ex);
					}
				});

				Assert.IsFalse(afterWriteLock1.Task.IsCompleted);
				Assert.IsFalse(afterWriteLock2.Task.IsCompleted);
			}

			this.asyncLock.Complete();
			await afterWriteLock1.Task;
			await afterWriteLock2.Task;
			await this.asyncLock.Completion;
		}

		[TestMethod, Timeout(TestTimeout)]
		public async Task OnBeforeWriteLockReleasedNestedCallbacks() {
			var callback1 = new TaskCompletionSource<object>();
			var callback2 = new TaskCompletionSource<object>();
			using (await this.asyncLock.WriteLockAsync()) {
				this.asyncLock.OnBeforeWriteLockReleased(async delegate {
					Assert.IsTrue(this.asyncLock.IsWriteLockHeld);
					await Task.Yield();
					Assert.IsTrue(this.asyncLock.IsWriteLockHeld);
					await callback1.SetAsync();

					// Now within a callback, let's pretend we made some change that caused another callback to register.
					this.asyncLock.OnBeforeWriteLockReleased(async delegate {
						Assert.IsTrue(this.asyncLock.IsWriteLockHeld);
						await Task.Yield();
						Assert.IsTrue(this.asyncLock.IsWriteLockHeld);
						await callback2.SetAsync();
					});
				});

				// Set Complete() this early to verify that callbacks can fire even after Complete() is called.
				this.asyncLock.Complete();
			}

			await callback2.Task;
			await this.asyncLock.Completion;
		}

		[TestMethod, Timeout(TestTimeout)]
		public async Task OnBeforeWriteLockReleasedDelegateThrows() {
			var afterWriteLock = new TaskCompletionSource<object>();
			var exceptionToThrow = new ApplicationException();
			try {
				using (await this.asyncLock.WriteLockAsync()) {
					this.asyncLock.OnBeforeWriteLockReleased(delegate {
						afterWriteLock.SetResult(null);
						throw exceptionToThrow;
					});

					Assert.IsFalse(afterWriteLock.Task.IsCompleted);
					this.asyncLock.Complete();
				}

				Assert.Fail("Expected exception not thrown.");
			} catch (AggregateException ex) {
				Assert.AreSame(exceptionToThrow, ex.Flatten().InnerException);
			}

			Assert.IsFalse(this.asyncLock.IsWriteLockHeld);
			await afterWriteLock.Task;
			await this.asyncLock.Completion;
		}

		[TestMethod, Timeout(TestTimeout)]
		public async Task OnBeforeWriteLockReleasedWithUpgradedWrite() {
			var callbackFired = new TaskCompletionSource<object>();
			using (await this.asyncLock.UpgradeableReadLockAsync()) {
				using (await this.asyncLock.WriteLockAsync()) {
					this.asyncLock.OnBeforeWriteLockReleased(async delegate {
						Assert.IsTrue(this.asyncLock.IsWriteLockHeld);
						await Task.Yield();
						Assert.IsTrue(this.asyncLock.IsWriteLockHeld);
						await callbackFired.SetAsync();
					});
				}

				Assert.IsTrue(callbackFired.Task.IsCompleted, "This should have completed synchronously with releasing the write lock.");
			}
		}

		[TestMethod, Timeout(TestTimeout)]
		public async Task OnBeforeWriteLockReleasedWithNestedStickyUpgradedWrite() {
			var callbackFired = new TaskCompletionSource<object>();
			using (await this.asyncLock.UpgradeableReadLockAsync()) {
				using (await this.asyncLock.UpgradeableReadLockAsync(AsyncReaderWriterLock.LockFlags.StickyWrite)) {
					using (await this.asyncLock.WriteLockAsync()) {
						this.asyncLock.OnBeforeWriteLockReleased(async delegate {
							Assert.IsTrue(this.asyncLock.IsWriteLockHeld);
							await callbackFired.SetAsync();
							await Task.Yield();
							Assert.IsTrue(this.asyncLock.IsWriteLockHeld);
						});
					}

					Assert.IsFalse(callbackFired.Task.IsCompleted, "This shouldn't have run yet because the upgradeable read lock bounding the write lock is a sticky one.");
				}

				Assert.IsTrue(callbackFired.Task.IsCompleted, "This should have completed synchronously with releasing the upgraded sticky upgradeable read lock.");
			}
		}

		[TestMethod, Timeout(TestTimeout)]
		public async Task OnBeforeWriteLockReleasedWithStickyUpgradedWrite() {
			var callbackBegin = new TaskCompletionSource<object>();
			var callbackEnding = new TaskCompletionSource<object>();
			var releaseCallback = new TaskCompletionSource<object>();
			using (await this.asyncLock.UpgradeableReadLockAsync(AsyncReaderWriterLock.LockFlags.StickyWrite)) {
				using (await this.asyncLock.WriteLockAsync()) {
					this.asyncLock.OnBeforeWriteLockReleased(async delegate {
						await callbackBegin.SetAsync();
						Assert.IsTrue(this.asyncLock.IsWriteLockHeld);
						await Task.Delay(AsyncDelay);
						Assert.IsTrue(this.asyncLock.IsWriteLockHeld);

						// Technically this callback should be able to complete asynchronously
						// with respect to the thread that released the lock, but for now that
						// feature is disabled to keep things a bit sane (it also gives us a
						// listener if one of the exclusive lock callbacks throw an exception).
						////await releaseCallback.Task;

						callbackEnding.SetResult(null); // don't use Set() extension method because that's asynchronous, and we measure this to verify ordered behavior.
					});
				}

				Assert.IsFalse(callbackBegin.Task.IsCompleted, "This shouldn't have run yet because the upgradeable read lock bounding the write lock is a sticky one.");
			}

			// This next assert is commented out because (again), the lock's current behavior is to
			// synchronously block when releasing locks, even if it's arguably not necessary.
			////Assert.IsFalse(callbackEnding.Task.IsCompleted, "This should have completed asynchronously because no read lock remained after the sticky upgraded read lock was released.");
			Assert.IsTrue(callbackEnding.Task.IsCompleted, "Once this fails, uncomment the previous assert and the await earlier in the test if it's intended behavior.");
			await releaseCallback.SetAsync();

			// Because the callbacks are fired asynchronously, we must wait for it to settle before allowing the test to finish
			// to avoid a false failure from the Cleanup method.
			this.asyncLock.Complete();
			await this.asyncLock.Completion;

			Assert.IsTrue(callbackEnding.Task.IsCompleted, "The completion task should not have completed until the callbacks had completed.");
		}

		[TestMethod, Timeout(TestTimeout)]
		public async Task OnBeforeWriteLockReleasedWithStickyUpgradedWriteWithNestedLocks() {
			var asyncLock = new LockDerived();
			asyncLock.OnExclusiveLockReleasedAsyncDelegate = async delegate {
				await Task.Yield();
			};
			var releaseCallback = new TaskCompletionSource<object>();
			using (await asyncLock.UpgradeableReadLockAsync(AsyncReaderWriterLock.LockFlags.StickyWrite)) {
				using (await asyncLock.WriteLockAsync()) {
					asyncLock.OnBeforeWriteLockReleased(async delegate {
						// For this test, we deliberately do not yield before
						// requesting first lock because we're racing to request a lock
						// while the reenterConcurrencyPrepRunning field is "true".
						Assert.IsTrue(asyncLock.IsWriteLockHeld);
						using (await asyncLock.ReadLockAsync()) {
							using (await asyncLock.WriteLockAsync()) {
							}
						}

						using (await asyncLock.UpgradeableReadLockAsync()) {
						}

						using (await asyncLock.WriteLockAsync()) {
						}

						await Task.Yield();
						Assert.IsTrue(asyncLock.IsWriteLockHeld);

						// Technically this callback should be able to complete asynchronously
						// with respect to the thread that released the lock, but for now that
						// feature is disabled to keep things a bit sane (it also gives us a
						// listener if one of the exclusive lock callbacks throw an exception).
						////await releaseCallback.Task;
						////Assert.IsTrue(asyncLock.IsWriteLockHeld);
					});
				}
			}

			await releaseCallback.SetAsync();

			// Because the callbacks are fired asynchronously, we must wait for it to settle before allowing the test to finish
			// to avoid a false failure from the Cleanup method.
			asyncLock.Complete();
			await asyncLock.Completion;
		}

		[TestMethod, Timeout(TestTimeout), ExpectedException(typeof(InvalidOperationException))]
		public void OnBeforeWriteLockReleasedWithoutAnyLock() {
			this.asyncLock.OnBeforeWriteLockReleased(delegate {
				return Task.FromResult<object>(null);
			});
		}

		[TestMethod, Timeout(TestTimeout), ExpectedException(typeof(InvalidOperationException))]
		public async Task OnBeforeWriteLockReleasedInReadlock() {
			using (await this.asyncLock.ReadLockAsync()) {
				this.asyncLock.OnBeforeWriteLockReleased(delegate {
					return Task.FromResult<object>(null);
				});
			}
		}

		[TestMethod, Timeout(TestTimeout)]
		public async Task OnBeforeWriteLockReleasedCallbackFiresSynchronouslyWithoutPrivateLockHeld() {
			var callbackFired = new TaskCompletionSource<object>();
			var writeLockRequested = new TaskCompletionSource<object>();
			await Task.WhenAll(
				Task.Run(async delegate {
				using (await this.asyncLock.UpgradeableReadLockAsync()) {
					using (await this.asyncLock.WriteLockAsync()) {
						// Set up a callback that will deadlock if a private lock is held (so the test will fail
						// to identify the misuse of the lock).
						this.asyncLock.OnBeforeWriteLockReleased(async delegate {
							Assert.IsTrue(this.asyncLock.IsWriteLockHeld);
							await Task.Yield();

							// If a private lock were held, now that we're on a different thread this should deadlock.
							Assert.IsTrue(this.asyncLock.IsWriteLockHeld);

							// And if that weren't enough, we can hold this while another thread tries to get a lock.
							// They should immediately get a "not available" flag, but if they block due to a private
							// lock behind held while this callback executes, then we'll deadlock.
							await callbackFired.SetAsync();
							await writeLockRequested.Task;
						});
					}

					Assert.IsTrue(callbackFired.Task.IsCompleted, "This should have completed synchronously with releasing the write lock.");
				}
			}),
				Task.Run(async delegate {
				await callbackFired.Task;
				try {
					var awaiter = this.asyncLock.WriteLockAsync().GetAwaiter();
					Assert.IsFalse(awaiter.IsCompleted);
					await writeLockRequested.SetAsync();
				} catch (Exception ex) {
					writeLockRequested.SetException(ex);
				}
			})
			);
		}

		[TestMethod, Timeout(TestTimeout)]
		public void OnBeforeWriteLockReleasedCallbackNeverInvokedOnSTA() {
			TestUtilities.Run(async delegate {
				var callbackCompleted = new TaskCompletionSource<object>();
				AsyncReaderWriterLock.Releaser releaser = new AsyncReaderWriterLock.Releaser();
				var staScheduler = TaskScheduler.FromCurrentSynchronizationContext();
				var nowait = Task.Run(async delegate {
					using (await this.asyncLock.UpgradeableReadLockAsync()) {
						using (releaser = await this.asyncLock.WriteLockAsync()) {
							this.asyncLock.OnBeforeWriteLockReleased(async delegate {
								try {
									Assert.AreEqual(ApartmentState.MTA, Thread.CurrentThread.GetApartmentState());
									await Task.Yield();
									Assert.AreEqual(ApartmentState.MTA, Thread.CurrentThread.GetApartmentState());
									await callbackCompleted.SetAsync();
								} catch (Exception ex) {
									callbackCompleted.SetException(ex);
								}
							});

							// Transition to an STA thread prior to calling Release (the point of this test).
							await staScheduler;
						}
					}
				});

				await callbackCompleted.Task;
			});
		}

		/// <summary>
		/// Test for when the write queue is NOT empty when a write lock is released on an STA to a (non-sticky)
		/// upgradeable read lock and a synchronous callback is to be invoked.
		/// </summary>
		[TestMethod, Timeout(TestTimeout)]
		public async Task OnBeforeWriteLockReleasedToUpgradeableReadOnStaWithCallbacksAndWaitingWriter() {
			TestUtilities.Run(async delegate {
				var firstWriteHeld = new TaskCompletionSource<object>();
				var callbackCompleted = new TaskCompletionSource<object>();
				var secondWriteLockQueued = new TaskCompletionSource<object>();
				var secondWriteLockHeld = new TaskCompletionSource<object>();
				AsyncReaderWriterLock.Releaser releaser = new AsyncReaderWriterLock.Releaser();
				var staScheduler = TaskScheduler.FromCurrentSynchronizationContext();
				await Task.WhenAll(
					Task.Run(async delegate {
					using (await this.asyncLock.UpgradeableReadLockAsync()) {
						using (releaser = await this.asyncLock.WriteLockAsync()) {
							await firstWriteHeld.SetAsync();
							this.asyncLock.OnBeforeWriteLockReleased(async delegate {
								await callbackCompleted.SetAsync();
							});

							await secondWriteLockQueued.Task;

							// Transition to an STA thread prior to calling Release (the point of this test).
							await staScheduler;
						}
					}
				}),
					Task.Run(async delegate {
					await firstWriteHeld.Task;
					var writerAwaiter = this.asyncLock.WriteLockAsync().GetAwaiter();
					Assert.IsFalse(writerAwaiter.IsCompleted);
					writerAwaiter.OnCompleted(delegate {
						using (writerAwaiter.GetResult()) {
							try {
								Assert.IsTrue(callbackCompleted.Task.IsCompleted);
								secondWriteLockHeld.SetAsync();
							} catch (Exception ex) {
								secondWriteLockHeld.SetException(ex);
							}
						}
					});

					await secondWriteLockQueued.SetAsync();
				}),
				callbackCompleted.Task,
				secondWriteLockHeld.Task);
			});

			this.asyncLock.Complete();
			await this.asyncLock.Completion;
		}

		[TestMethod, Timeout(TestTimeout)]
		public async Task OnBeforeWriteLockReleasedAndReenterConcurrency() {
			var stub = new LockDerived();

			var beforeWriteLockReleasedTaskSource = new TaskCompletionSource<object>();
			var exclusiveLockReleasedTaskSource = new TaskCompletionSource<object>();

			stub.OnExclusiveLockReleasedAsyncDelegate = () => exclusiveLockReleasedTaskSource.Task;

			using (var releaser = await stub.WriteLockAsync()) {
				stub.OnBeforeWriteLockReleased(() => beforeWriteLockReleasedTaskSource.Task);
				var releaseTask = releaser.ReleaseAsync();

				beforeWriteLockReleasedTaskSource.SetResult(null);
				exclusiveLockReleasedTaskSource.SetResult(null);
				await releaseTask;
			}
		}

		#endregion

		#region Thread apartment rules

		[TestMethod, Timeout(TestTimeout)]
		[Description("Verifies that locks requested on STA threads will marshal to an MTA.")]
		public async Task StaLockRequestsMarshalToMTA() {
			var testComplete = new TaskCompletionSource<object>();
			Thread staThread = new Thread((ThreadStart)delegate {
				try {
					var awaitable = this.asyncLock.ReadLockAsync();
					var awaiter = awaitable.GetAwaiter();
					Assert.IsFalse(awaiter.IsCompleted, "The lock should not be issued on an STA thread.");

					awaiter.OnCompleted(delegate {
						Assert.AreEqual(ApartmentState.MTA, Thread.CurrentThread.GetApartmentState());
						awaiter.GetResult().Dispose();
						testComplete.SetAsync();
					});

					testComplete.Task.Wait();
				} catch (Exception ex) {
					testComplete.TrySetException(ex);
				}
			});
			staThread.SetApartmentState(ApartmentState.STA);
			staThread.Start();
			await testComplete.Task;
		}

		[TestMethod, Timeout(TestTimeout)]
		[Description("Verifies that when an MTA holding a lock traverses (via CallContext) to an STA that the STA does not appear to hold a lock.")]
		public async Task MtaLockSharedWithMta() {
			using (await this.asyncLock.ReadLockAsync()) {
				var testComplete = new TaskCompletionSource<object>();
				Thread staThread = new Thread((ThreadStart)delegate {
					try {
						Assert.IsTrue(this.asyncLock.IsReadLockHeld, "MTA should be told it holds a read lock.");
						testComplete.SetAsync();
					} catch (Exception ex) {
						testComplete.TrySetException(ex);
					}
				});
				staThread.SetApartmentState(ApartmentState.MTA);
				staThread.Start();
				await testComplete.Task;
			}
		}

		[TestMethod, Timeout(TestTimeout)]
		[Description("Verifies that when an MTA holding a lock traverses (via CallContext) to an STA that the STA does not appear to hold a lock.")]
		public async Task MtaLockNotSharedWithSta() {
			using (await this.asyncLock.ReadLockAsync()) {
				var testComplete = new TaskCompletionSource<object>();
				Thread staThread = new Thread((ThreadStart)delegate {
					try {
						Assert.IsFalse(this.asyncLock.IsReadLockHeld, "STA should not be told it holds a read lock.");
						testComplete.SetAsync();
					} catch (Exception ex) {
						testComplete.TrySetException(ex);
					}
				});
				staThread.SetApartmentState(ApartmentState.STA);
				staThread.Start();
				await testComplete.Task;
			}
		}

		[TestMethod, Timeout(TestTimeout)]
		[Description("Verifies that when an MTA holding a lock traverses (via CallContext) to an STA that the STA will be able to access the same lock by marshaling back to an MTA.")]
		public async Task ReadLockTraversesAcrossSta() {
			using (await this.asyncLock.ReadLockAsync()) {
				var testComplete = new TaskCompletionSource<object>();
				Thread staThread = new Thread((ThreadStart)delegate {
					try {
						Assert.IsFalse(this.asyncLock.IsReadLockHeld, "STA should not be told it holds a read lock.");

						Thread mtaThread = new Thread((ThreadStart)delegate {
							try {
								Assert.IsTrue(this.asyncLock.IsReadLockHeld, "MTA thread couldn't access lock across STA.");
								testComplete.SetAsync();
							} catch (Exception ex) {
								testComplete.TrySetException(ex);
							}
						});
						mtaThread.SetApartmentState(ApartmentState.MTA);
						mtaThread.Start();
					} catch (Exception ex) {
						testComplete.TrySetException(ex);
					}
				});
				staThread.SetApartmentState(ApartmentState.STA);
				staThread.Start();
				await testComplete.Task;
			}
		}

		[TestMethod, Timeout(TestTimeout)]
		[Description("Verifies that when an MTA holding a lock traverses (via CallContext) to an STA that the STA will be able to access the same lock by requesting it and moving back to an MTA.")]
		public async Task UpgradeableReadLockTraversesAcrossSta() {
			using (await this.asyncLock.UpgradeableReadLockAsync()) {
				var testComplete = new TaskCompletionSource<object>();
				Thread staThread = new Thread((ThreadStart)delegate {
					try {
						Assert.IsFalse(this.asyncLock.IsUpgradeableReadLockHeld, "STA should not be told it holds an upgradeable read lock.");

						Task.Run(async delegate {
							try {
								using (await this.asyncLock.UpgradeableReadLockAsync()) {
									Assert.IsTrue(this.asyncLock.IsUpgradeableReadLockHeld, "MTA thread couldn't access lock across STA.");
								}

								testComplete.SetAsync().Forget();
							} catch (Exception ex) {
								testComplete.TrySetException(ex);
							}
						});
					} catch (Exception ex) {
						testComplete.TrySetException(ex);
					}
				});
				staThread.SetApartmentState(ApartmentState.STA);
				staThread.Start();
				await testComplete.Task;
			}
		}

		[TestMethod, Timeout(TestTimeout)]
		[Description("Verifies that when an MTA holding a lock traverses (via CallContext) to an STA that the STA will be able to access the same lock by requesting it and moving back to an MTA.")]
		public async Task WriteLockTraversesAcrossSta() {
			using (await this.asyncLock.WriteLockAsync()) {
				var testComplete = new TaskCompletionSource<object>();
				Thread staThread = new Thread((ThreadStart)delegate {
					try {
						Assert.IsFalse(this.asyncLock.IsWriteLockHeld, "STA should not be told it holds an upgradeable read lock.");

						Task.Run(async delegate {
							try {
								using (await this.asyncLock.WriteLockAsync()) {
									Assert.IsTrue(this.asyncLock.IsWriteLockHeld, "MTA thread couldn't access lock across STA.");
								}

								testComplete.SetAsync().Forget();
							} catch (Exception ex) {
								testComplete.TrySetException(ex);
							}
						});
					} catch (Exception ex) {
						testComplete.TrySetException(ex);
					}
				});
				staThread.SetApartmentState(ApartmentState.STA);
				staThread.Start();
				await testComplete.Task;
			}
		}

		#endregion

		#region Lock nesting tests

		[TestMethod, Timeout(TestTimeout)]
		public async Task NestedLocksScenarios() {
			// R = Reader, U = non-sticky Upgradeable reader, S = Sticky upgradeable reader, W = Writer
			var scenarios = new Dictionary<string, bool> { 
				{ "RU", false }, // false means this lock sequence should throw at the last step.
				{ "RS", false },
				{ "RW", false },

				{ "RRR", true },
				{ "UUU", true },
				{ "SSS", true },
				{ "WWW", true },

				{ "WRW", true },
				{ "UW", true },
				{ "UWW", true },
				{ "URW", true },
				{ "UWR", true },
				{ "UURRWW", true },
				{ "WUW", true },
				{ "WRRUW", true },
				{ "SW", true },
				{ "USW", true },
				{ "WSWRU", true },
				{ "WSRW", true },
				{ "SUSURWR", true },
				{ "USUSRWR", true },
			};

			foreach (var scenario in scenarios) {
				this.TestContext.WriteLine("Testing {1} scenario: {0}", scenario.Key, scenario.Value ? "valid" : "invalid");
				await this.NestedLockHelper(scenario.Key, scenario.Value);
			}
		}

		[TestMethod, Timeout(TestTimeout)]
		public async Task AmbientLockReflectsCurrentLock() {
			var asyncLock = new LockDerived();
			using (await asyncLock.UpgradeableReadLockAsync()) {
				Assert.IsTrue(asyncLock.AmbientLockInternal.IsUpgradeableReadLock);
				using (await asyncLock.WriteLockAsync()) {
					Assert.IsTrue(asyncLock.AmbientLockInternal.IsWriteLock);
				}

				Assert.IsTrue(asyncLock.AmbientLockInternal.IsUpgradeableReadLock);
			}
		}

		#endregion

		#region Lock data tests

		[TestMethod, Timeout(TestTimeout), ExpectedException(typeof(InvalidOperationException))]
		public void SetLockDataWithoutLock() {
			var lck = new LockDerived();
			lck.SetLockData(null);
		}

		[TestMethod, Timeout(TestTimeout)]
		public void GetLockDataWithoutLock() {
			var lck = new LockDerived();
			Assert.IsNull(lck.GetLockData());
		}

		[TestMethod, Timeout(TestTimeout)]
		public async Task SetLockDataNoLock() {
			var lck = new LockDerived();
			using (await lck.WriteLockAsync()) {
				lck.SetLockData(null);
				Assert.AreEqual(null, lck.GetLockData());

				var value1 = new object();
				lck.SetLockData(value1);
				Assert.AreEqual(value1, lck.GetLockData());

				using (await lck.WriteLockAsync()) {
					Assert.AreEqual(null, lck.GetLockData());

					var value2 = new object();
					lck.SetLockData(value2);
					Assert.AreEqual(value2, lck.GetLockData());
				}

				Assert.AreEqual(value1, lck.GetLockData());
			}
		}

		#endregion

		[TestMethod, Timeout(TestTimeout)]
		public void GetHangReportSimple() {
			IHangReportContributor reportContributor = this.asyncLock;
			var report = reportContributor.GetHangReport();
			Assert.IsNotNull(report);
			Assert.IsNotNull(report.Content);
			Assert.IsNotNull(report.ContentType);
			Assert.IsNotNull(report.ContentName);
			Console.WriteLine(report.Content);
		}

		private void PrintHangReport() {
			IHangReportContributor reportContributor = this.asyncLock;
			var report = reportContributor.GetHangReport();
			Console.WriteLine(report.Content);
		}

		private void LockReleaseTestHelper(AsyncReaderWriterLock.Awaitable initialLock) {
			TestUtilities.Run(async delegate {
				var staScheduler = TaskScheduler.FromCurrentSynchronizationContext();
				var initialLockHeld = new TaskCompletionSource<object>();
				var secondLockInQueue = new TaskCompletionSource<object>();
				var secondLockObtained = new TaskCompletionSource<object>();

				await Task.WhenAll(
					Task.Run(async delegate {
					using (await initialLock) {
						await initialLockHeld.SetAsync();
						await secondLockInQueue.Task;
						await staScheduler;
					}
				}),
				Task.Run(async delegate {
					await initialLockHeld.Task;
					var awaiter = this.asyncLock.WriteLockAsync().GetAwaiter();
					Assert.IsFalse(awaiter.IsCompleted);
					awaiter.OnCompleted(delegate {
						using (awaiter.GetResult()) {
							try {
								Assert.AreEqual(ApartmentState.MTA, Thread.CurrentThread.GetApartmentState());
								secondLockObtained.SetAsync();
							} catch (Exception ex) {
								secondLockObtained.SetException(ex);
							}
						}
					});
					await secondLockInQueue.SetAsync();
				}),
				secondLockObtained.Task);
			});
		}

		private Task UncontestedTopLevelLocksAllocFreeHelperAsync(Func<AsyncReaderWriterLock.Awaitable> locker, bool yieldingLock) {
			// Get on an MTA thread so that locks do not necessarily yield.
			return Task.Run(async delegate {
				// First prime the pump to allocate some fixed cost memory.
				using (await locker()) {
				}

				// This test is rather rough.  So we're willing to try it a few times in order to observe the desired value.
				bool passingAttemptObserved = false;
				for (int attempt = 0; !passingAttemptObserved && attempt < GCAllocationAttempts; attempt++) {
					const int iterations = 1000;
					long memory1 = GC.GetTotalMemory(true);
					for (int i = 0; i < iterations; i++) {
						using (await locker()) {
						}
					}

					long memory2 = GC.GetTotalMemory(false);
					long allocated = (memory2 - memory1) / iterations;
					long allowed = MaxGarbagePerLock + (yieldingLock ? MaxGarbagePerYield : 0);
					this.TestContext.WriteLine("Allocated bytes: {0} ({1} allowed)", allocated, allowed);
					passingAttemptObserved = allocated <= allowed;
				}

				Assert.IsTrue(passingAttemptObserved);
			});
		}

		private Task NestedLocksAllocFreeHelperAsync(Func<AsyncReaderWriterLock.Awaitable> locker, bool yieldingLock) {
			// Get on an MTA thread so that locks do not necessarily yield.
			return Task.Run(async delegate {
				// First prime the pump to allocate some fixed cost memory.
				using (await locker()) {
					using (await locker()) {
						using (await locker()) {
						}
					}
				}

				// This test is rather rough.  So we're willing to try it a few times in order to observe the desired value.
				bool passingAttemptObserved = false;
				for (int attempt = 0; !passingAttemptObserved && attempt < GCAllocationAttempts; attempt++) {
					const int iterations = 1000;
					long memory1 = GC.GetTotalMemory(true);
					for (int i = 0; i < iterations; i++) {
						using (await locker()) {
							using (await locker()) {
								using (await locker()) {
								}
							}
						}
					}

					long memory2 = GC.GetTotalMemory(false);
<<<<<<< HEAD
					const int NestingLevel = 3;
					long allocated = (memory2 - memory1) / iterations;
					long allowed = MaxGarbagePerLock * NestingLevel + (yieldingLock ? MaxGarbagePerYield : 0);
=======
					long allocated = (memory2 - memory1) / iterations;
					const int NestingLevel = 3;
					int allowed = MaxGarbagePerLock * NestingLevel;
>>>>>>> d7ef38c9
					this.TestContext.WriteLine("Allocated bytes: {0} ({1} allowed)", allocated, allowed);
					passingAttemptObserved = allocated <= allowed;
				}

				Assert.IsTrue(passingAttemptObserved);
			});
		}

		private Task UncontestedTopLevelLocksAllocFreeHelperAsync(Func<AsyncReaderWriterLock.Releaser> locker) {
			// Get on an MTA thread so that locks do not necessarily yield.
			return Task.Run(delegate {
				// First prime the pump to allocate some fixed cost memory.
				using (locker()) {
				}

				// This test is rather rough.  So we're willing to try it a few times in order to observe the desired value.
				bool passingAttemptObserved = false;
				for (int attempt = 0; !passingAttemptObserved && attempt < GCAllocationAttempts; attempt++) {
					const int iterations = 1000;
					long memory1 = GC.GetTotalMemory(true);
					for (int i = 0; i < iterations; i++) {
						using (locker()) {
						}
					}

					long memory2 = GC.GetTotalMemory(false);
					long allocated = (memory2 - memory1) / iterations;
					this.TestContext.WriteLine("Allocated bytes: {0}", allocated);
					passingAttemptObserved = allocated <= MaxGarbagePerLock;
				}

				Assert.IsTrue(passingAttemptObserved);
			});
		}

		private Task NestedLocksAllocFreeHelperAsync(Func<AsyncReaderWriterLock.Releaser> locker) {
			// Get on an MTA thread so that locks do not necessarily yield.
			return Task.Run(delegate {
				// First prime the pump to allocate some fixed cost memory.
				using (locker()) {
					using (locker()) {
						using (locker()) {
						}
					}
				}

				// This test is rather rough.  So we're willing to try it a few times in order to observe the desired value.
				bool passingAttemptObserved = false;
				for (int attempt = 0; !passingAttemptObserved && attempt < GCAllocationAttempts; attempt++) {
					const int iterations = 1000;
					long memory1 = GC.GetTotalMemory(true);
					for (int i = 0; i < iterations; i++) {
						using (locker()) {
							using (locker()) {
								using (locker()) {
								}
							}
						}
					}

					long memory2 = GC.GetTotalMemory(false);
					long allocated = (memory2 - memory1) / iterations;
					this.TestContext.WriteLine("Allocated bytes: {0}", allocated);
					const int NestingLevel = 3;
					passingAttemptObserved = allocated <= MaxGarbagePerLock * NestingLevel;
				}

				Assert.IsTrue(passingAttemptObserved);
			});
		}

		private async Task NestedLockHelper(string lockScript, bool validScenario) {
			Assert.IsFalse(this.asyncLock.IsReadLockHeld, "IsReadLockHeld not expected value.");
			Assert.IsFalse(this.asyncLock.IsUpgradeableReadLockHeld, "IsUpgradeableReadLockHeld not expected value.");
			Assert.IsFalse(this.asyncLock.IsWriteLockHeld, "IsWriteLockHeld not expected value.");

			var lockStack = new Stack<AsyncReaderWriterLock.Releaser>(lockScript.Length);
			int readers = 0, nonStickyUpgradeableReaders = 0, stickyUpgradeableReaders = 0, writers = 0;
			try {
				bool success = true;
				for (int i = 0; i < lockScript.Length; i++) {
					char lockTypeChar = lockScript[i];
					AsyncReaderWriterLock.Awaitable asyncLock;
					try {
						switch (lockTypeChar) {
							case ReadChar:
								asyncLock = this.asyncLock.ReadLockAsync();
								readers++;
								break;
							case UpgradeableReadChar:
								asyncLock = this.asyncLock.UpgradeableReadLockAsync();
								nonStickyUpgradeableReaders++;
								break;
							case StickyUpgradeableReadChar:
								asyncLock = this.asyncLock.UpgradeableReadLockAsync(AsyncReaderWriterLock.LockFlags.StickyWrite);
								stickyUpgradeableReaders++;
								break;
							case WriteChar:
								asyncLock = this.asyncLock.WriteLockAsync();
								writers++;
								break;
							default:
								throw new ArgumentOutOfRangeException("lockScript", "Unexpected lock type character '" + lockTypeChar + "'.");
						}

						lockStack.Push(await asyncLock);
						success = true;
					} catch (InvalidOperationException) {
						if (i < lockScript.Length - 1) {
							// A failure prior to the last lock in the sequence is always a failure.
							throw;
						}

						success = false;
					}

					Assert.AreEqual(readers > 0, this.asyncLock.IsReadLockHeld, "IsReadLockHeld not expected value at step {0}.", i + 1);
					Assert.AreEqual(nonStickyUpgradeableReaders + stickyUpgradeableReaders > 0, this.asyncLock.IsUpgradeableReadLockHeld, "IsUpgradeableReadLockHeld not expected value at step {0}.", i + 1);
					Assert.AreEqual(writers > 0, this.asyncLock.IsWriteLockHeld, "IsWriteLockHeld not expected value at step {0}.", i + 1);
				}

				Assert.AreEqual(success, validScenario, "Scenario validity unexpected.");

				int readersRemaining = readers;
				int nonStickyUpgradeableReadersRemaining = nonStickyUpgradeableReaders;
				int stickyUpgradeableReadersRemaining = stickyUpgradeableReaders;
				int writersRemaining = writers;
				int countFrom = lockScript.Length - 1;
				if (!validScenario) {
					countFrom--;
				}

				for (int i = countFrom; i >= 0; i--) {
					char lockTypeChar = lockScript[i];
					lockStack.Pop().Dispose();

					switch (lockTypeChar) {
						case ReadChar:
							readersRemaining--;
							break;
						case UpgradeableReadChar:
							nonStickyUpgradeableReadersRemaining--;
							break;
						case StickyUpgradeableReadChar:
							stickyUpgradeableReadersRemaining--;
							break;
						case WriteChar:
							writersRemaining--;
							break;
						default:
							throw new ArgumentOutOfRangeException("lockScript", "Unexpected lock type character '" + lockTypeChar + "'.");
					}

					Assert.AreEqual(readersRemaining > 0, this.asyncLock.IsReadLockHeld, "IsReadLockHeld not expected value at step -{0}.", i + 1);
					Assert.AreEqual(nonStickyUpgradeableReadersRemaining + stickyUpgradeableReadersRemaining > 0, this.asyncLock.IsUpgradeableReadLockHeld, "IsUpgradeableReadLockHeld not expected value at step -{0}.", i + 1);
					Assert.AreEqual(writersRemaining > 0 || (stickyUpgradeableReadersRemaining > 0 && writers > 0), this.asyncLock.IsWriteLockHeld, "IsWriteLockHeld not expected value at step -{0}.", i + 1);
				}
			} catch {
				while (lockStack.Count > 0) {
					lockStack.Pop().Dispose();
				}

				throw;
			}

			Assert.IsFalse(this.asyncLock.IsReadLockHeld, "IsReadLockHeld not expected value.");
			Assert.IsFalse(this.asyncLock.IsUpgradeableReadLockHeld, "IsUpgradeableReadLockHeld not expected value.");
			Assert.IsFalse(this.asyncLock.IsWriteLockHeld, "IsWriteLockHeld not expected value.");
		}

		private async Task CheckContinuationsConcurrencyHelper() {
			bool hasReadLock = this.asyncLock.IsReadLockHeld;
			bool hasUpgradeableReadLock = this.asyncLock.IsUpgradeableReadLockHeld;
			bool hasWriteLock = this.asyncLock.IsWriteLockHeld;
			bool concurrencyExpected = !(hasWriteLock || hasUpgradeableReadLock);

			var barrier = new Barrier(2); // we use a *synchronous* style Barrier since we are deliberately measuring multi-thread concurrency

			Func<Task> worker = async delegate {
				await Task.Yield();
				Assert.AreEqual(hasReadLock, this.asyncLock.IsReadLockHeld);
				Assert.AreEqual(hasUpgradeableReadLock, this.asyncLock.IsUpgradeableReadLockHeld);
				Assert.AreEqual(hasWriteLock, this.asyncLock.IsWriteLockHeld);
				Assert.AreEqual(concurrencyExpected, barrier.SignalAndWait(AsyncDelay / 2), "Concurrency detected for an exclusive lock.");
				await Task.Yield(); // this second yield is useful to check that the magic works across multiple continuations.
				Assert.AreEqual(hasReadLock, this.asyncLock.IsReadLockHeld);
				Assert.AreEqual(hasUpgradeableReadLock, this.asyncLock.IsUpgradeableReadLockHeld);
				Assert.AreEqual(hasWriteLock, this.asyncLock.IsWriteLockHeld);
				Assert.AreEqual(concurrencyExpected, barrier.SignalAndWait(AsyncDelay / 2), "Concurrency detected for an exclusive lock.");
			};

			var asyncFuncs = new Func<Task>[] { worker, worker };

			// This idea of kicking off lots of async tasks and then awaiting all of them is a common
			// pattern in async code.  The async lock should protect against the continuatoins accidentally
			// running concurrently, thereby forking the write lock across multiple threads.
			await Task.WhenAll(asyncFuncs.Select(f => f()));
		}

		private async Task CheckContinuationsConcurrencyBeforeYieldHelper() {
			bool hasReadLock = this.asyncLock.IsReadLockHeld;
			bool hasUpgradeableReadLock = this.asyncLock.IsUpgradeableReadLockHeld;
			bool hasWriteLock = this.asyncLock.IsWriteLockHeld;
			bool concurrencyExpected = !(hasWriteLock || hasUpgradeableReadLock);

			bool primaryCompleted = false;

			Func<Task> worker = async delegate {
				await Task.Yield();

				// By the time this continuation executes,
				// our caller should have already yielded after signaling the barrier.
				Assert.IsTrue(primaryCompleted);

				Assert.AreEqual(hasReadLock, this.asyncLock.IsReadLockHeld);
				Assert.AreEqual(hasUpgradeableReadLock, this.asyncLock.IsUpgradeableReadLockHeld);
				Assert.AreEqual(hasWriteLock, this.asyncLock.IsWriteLockHeld);
			};

			var workerTask = worker();

			Thread.Sleep(AsyncDelay); // give the worker plenty of time to execute if it's going to. (we don't expect it)
			Assert.IsFalse(workerTask.IsCompleted);
			Assert.AreEqual(hasReadLock, this.asyncLock.IsReadLockHeld);
			Assert.AreEqual(hasUpgradeableReadLock, this.asyncLock.IsUpgradeableReadLockHeld);
			Assert.AreEqual(hasWriteLock, this.asyncLock.IsWriteLockHeld);

			// *now* wait for the worker in a yielding fashion.
			primaryCompleted = true;
			await workerTask;
		}

		private async Task StressHelper(int maxLockAcquisitions, int maxLockHeldDelay, int overallTimeout, int iterationTimeout, int maxWorkers, bool testCancellation) {
			var overallCancellation = new CancellationTokenSource(overallTimeout);
			const int MaxDepth = 5;
			int lockAcquisitions = 0;
			while (!overallCancellation.IsCancellationRequested) {
				// Construct a cancellation token that is canceled when either the overall or the iteration timeout has expired.
				var cancellation = CancellationTokenSource.CreateLinkedTokenSource(
					overallCancellation.Token,
					new CancellationTokenSource(iterationTimeout).Token);
				var token = testCancellation ? cancellation.Token : CancellationToken.None;

				Func<Task> worker = async delegate {
					var random = new Random();
					var lockStack = new Stack<AsyncReaderWriterLock.Releaser>(MaxDepth);
					while (testCancellation || !cancellation.Token.IsCancellationRequested) {
						string log = string.Empty;
						Assert.IsFalse(this.asyncLock.IsReadLockHeld || this.asyncLock.IsUpgradeableReadLockHeld || this.asyncLock.IsWriteLockHeld);
						int depth = random.Next(MaxDepth) + 1;
						int kind = random.Next(3);
						try {
							switch (kind) {
								case 0: // read
									while (depth-- > 0) {
										log += ReadChar;
										lockStack.Push(await this.asyncLock.ReadLockAsync(token));
									}

									break;
								case 1: // upgradeable read
									log += UpgradeableReadChar;
									lockStack.Push(await this.asyncLock.UpgradeableReadLockAsync(token));
									depth--;
									while (depth-- > 0) {
										switch (random.Next(3)) {
											case 0:
												log += ReadChar;
												lockStack.Push(await this.asyncLock.ReadLockAsync(token));
												break;
											case 1:
												log += UpgradeableReadChar;
												lockStack.Push(await this.asyncLock.UpgradeableReadLockAsync(token));
												break;
											case 2:
												log += WriteChar;
												lockStack.Push(await this.asyncLock.WriteLockAsync(token));
												break;
										}
									}

									break;
								case 2: // write
									log += WriteChar;
									lockStack.Push(await this.asyncLock.WriteLockAsync(token));
									depth--;
									while (depth-- > 0) {
										switch (random.Next(3)) {
											case 0:
												log += ReadChar;
												lockStack.Push(await this.asyncLock.ReadLockAsync(token));
												break;
											case 1:
												log += UpgradeableReadChar;
												lockStack.Push(await this.asyncLock.UpgradeableReadLockAsync(token));
												break;
											case 2:
												log += WriteChar;
												lockStack.Push(await this.asyncLock.WriteLockAsync(token));
												break;
										}
									}

									break;
							}

							await Task.Delay(random.Next(maxLockHeldDelay));
						} finally {
							log += " ";
							while (lockStack.Count > 0) {
								if (Interlocked.Increment(ref lockAcquisitions) > maxLockAcquisitions && maxLockAcquisitions > 0) {
									cancellation.Cancel();
								}

								var releaser = lockStack.Pop();
								log += '_';
								releaser.Dispose();
							}
						}
					}
				};

				await Task.Run(async delegate {
					var workers = new Task[maxWorkers];
					for (int i = 0; i < workers.Length; i++) {
						workers[i] = Task.Run(() => worker(), cancellation.Token);
						var nowait = workers[i].ContinueWith(_ => cancellation.Cancel(), TaskContinuationOptions.OnlyOnFaulted);
					}

					try {
						await Task.WhenAll(workers);
					} catch (OperationCanceledException) {
					} finally {
						Console.WriteLine("Stress tested {0} lock acquisitions.", lockAcquisitions);
					}
				});
			}
		}

		private async Task MitigationAgainstAccidentalLockForkingHelper(Func<AsyncReaderWriterLock.Awaitable> locker) {
			Action<bool> test = successExpected => {
				try {
					bool dummy = this.asyncLock.IsReadLockHeld;
					if (!successExpected) {
						Assert.Fail("Expected exception not thrown.");
					}
				} catch (Exception ex) {
					if (ex is AssertFailedException) {
						throw;
					}
				}

				try {
					bool dummy = this.asyncLock.IsUpgradeableReadLockHeld;
					if (!successExpected) {
						Assert.Fail("Expected exception not thrown.");
					}
				} catch (Exception ex) {
					if (ex is AssertFailedException) {
						throw;
					}
				}

				try {
					bool dummy = this.asyncLock.IsWriteLockHeld;
					if (!successExpected) {
						Assert.Fail("Expected exception not thrown.");
					}
				} catch (Exception ex) {
					if (ex is AssertFailedException) {
						throw;
					}
				}
			};

			Func<Task> helper = async delegate {
				test(false);

				AsyncReaderWriterLock.Releaser releaser = default(AsyncReaderWriterLock.Releaser);
				try {
					releaser = await locker();
					Assert.Fail("Expected exception not thrown.");
				} catch (Exception ex) {
					if (ex is AssertFailedException) {
						throw;
					}
				} finally {
					releaser.Dispose();
				}
			};

			using (TestUtilities.DisableAssertionDialog()) {
				using (await locker()) {
					test(true);
					await Task.Run(helper);

					using (await this.asyncLock.ReadLockAsync()) {
						await Task.Run(helper);
					}
				}
			}
		}

		private class OtherDomainProxy : MarshalByRefObject {
			internal void SomeMethod(int callingAppDomainId) {
				Assert.AreNotEqual(callingAppDomainId, AppDomain.CurrentDomain.Id, "AppDomain boundaries not crossed.");
			}
		}

		private class LockDerived : AsyncReaderWriterLock {
			internal Func<Task> OnBeforeExclusiveLockReleasedAsyncDelegate { get; set; }
			internal Func<Task> OnExclusiveLockReleasedAsyncDelegate { get; set; }
			internal Func<Task> OnBeforeLockReleasedAsyncDelegate { get; set; }
			internal Action OnUpgradeableReadLockReleasedDelegate { get; set; }

			internal new bool IsAnyLockHeld {
				get { return base.IsAnyLockHeld; }
			}

			internal InternalLockHandle AmbientLockInternal {
				get {
					var ambient = this.AmbientLock;
					return new InternalLockHandle(ambient.IsUpgradeableReadLock, ambient.IsWriteLock);
				}
			}

			internal void SetLockData(object data) {
				var lck = this.AmbientLock;
				lck.Data = data;
			}

			internal object GetLockData() {
				return this.AmbientLock.Data;
			}

			internal bool LockStackContains(LockFlags flags) {
				return this.LockStackContains(flags, this.AmbientLock);
			}

			protected override void OnUpgradeableReadLockReleased() {
				base.OnUpgradeableReadLockReleased();

				if (this.OnUpgradeableReadLockReleasedDelegate != null) {
					this.OnUpgradeableReadLockReleasedDelegate();
				}
			}

			protected override async Task OnBeforeExclusiveLockReleasedAsync() {
				await Task.Yield();
				await base.OnBeforeExclusiveLockReleasedAsync();
				if (this.OnBeforeExclusiveLockReleasedAsyncDelegate != null) {
					await this.OnBeforeExclusiveLockReleasedAsyncDelegate();
				}
			}

			protected override async Task OnExclusiveLockReleasedAsync() {
				await base.OnExclusiveLockReleasedAsync();
				if (this.OnExclusiveLockReleasedAsyncDelegate != null) {
					await this.OnExclusiveLockReleasedAsyncDelegate();
				}
			}

			protected override async Task OnBeforeLockReleasedAsync(bool exclusiveLockRelease, LockHandle releasingLock) {
				await base.OnBeforeLockReleasedAsync(exclusiveLockRelease, releasingLock);
				if (this.OnBeforeLockReleasedAsyncDelegate != null) {
					await this.OnBeforeLockReleasedAsyncDelegate();
				}
			}

			internal struct InternalLockHandle {
				internal InternalLockHandle(bool upgradeableRead, bool write)
					: this() {
					this.IsUpgradeableReadLock = upgradeableRead;
					this.IsWriteLock = write;
				}

				internal bool IsUpgradeableReadLock { get; private set; }

				internal bool IsWriteLock { get; private set; }
			}
		}

		private class LockDerivedWriteLockAroundOnBeforeExclusiveLockReleased : AsyncReaderWriterLock {
			internal AsyncAutoResetEvent OnBeforeExclusiveLockReleasedAsyncInvoked = new AsyncAutoResetEvent();

			protected override async Task OnBeforeExclusiveLockReleasedAsync() {
				using (await this.WriteLockAsync()) {
					await base.OnBeforeExclusiveLockReleasedAsync();
				}

				this.OnBeforeExclusiveLockReleasedAsyncInvoked.Set();
			}
		}

		private class SelfPreservingSynchronizationContext : SynchronizationContext {
			public override void Post(SendOrPostCallback d, object state) {
				Task.Run(delegate {
					SynchronizationContext.SetSynchronizationContext(this);
					d(state);
				});
			}
		}
	}
}<|MERGE_RESOLUTION|>--- conflicted
+++ resolved
@@ -3028,15 +3028,9 @@
 					}
 
 					long memory2 = GC.GetTotalMemory(false);
-<<<<<<< HEAD
-					const int NestingLevel = 3;
-					long allocated = (memory2 - memory1) / iterations;
-					long allowed = MaxGarbagePerLock * NestingLevel + (yieldingLock ? MaxGarbagePerYield : 0);
-=======
 					long allocated = (memory2 - memory1) / iterations;
 					const int NestingLevel = 3;
-					int allowed = MaxGarbagePerLock * NestingLevel;
->>>>>>> d7ef38c9
+					long allowed = MaxGarbagePerLock * NestingLevel + (yieldingLock ? MaxGarbagePerYield : 0);
 					this.TestContext.WriteLine("Allocated bytes: {0} ({1} allowed)", allocated, allowed);
 					passingAttemptObserved = allocated <= allowed;
 				}
