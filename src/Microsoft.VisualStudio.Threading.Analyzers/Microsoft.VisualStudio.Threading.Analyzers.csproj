--- conflicted
+++ resolved
@@ -24,12 +24,7 @@
   <ItemGroup>
     <PackageReference Include="Microsoft.CodeAnalysis.Common" Version="2.8.2" />
     <PackageReference Include="Microsoft.CodeAnalysis.Analyzers" Version="3.0.0" PrivateAssets="all" />
-<<<<<<< HEAD
-    <PackageReference Include="MicroBuild.VisualStudio" Version="$(MicroBuildVersion)" />
     <PackageReference Include="Nullable" Version="1.3.0">
-=======
-    <PackageReference Include="Nullable" Version="1.2.1">
->>>>>>> 1b7708e7
       <PrivateAssets>all</PrivateAssets>
       <IncludeAssets>runtime; build; native; contentfiles; analyzers; buildtransitive</IncludeAssets>
     </PackageReference>
