﻿<?xml version="1.0" encoding="utf-8"?>
<xliff xmlns="urn:oasis:names:tc:xliff:document:1.2" xmlns:xsi="http://www.w3.org/2001/XMLSchema-instance" version="1.2" xsi:schemaLocation="urn:oasis:names:tc:xliff:document:1.2 xliff-core-1.2-transitional.xsd">
  <file datatype="xml" source-language="en-US" target-language="de" original="MICROSOFT.VISUALSTUDIO.THREADING.ANALYZERS/STRINGS.RESX" tool-id="MultilingualAppToolkit" product-name="n/a" product-version="n/a" build-num="n/a">
    <header>
      <tool tool-id="MultilingualAppToolkit" tool-name="Multilingual App Toolkit" tool-version="4.0.1795.0" tool-company="Microsoft" />
    </header>
    <body>
      <group id="MICROSOFT.VISUALSTUDIO.THREADING.ANALYZERS/STRINGS.RESX" datatype="resx">
        <trans-unit id="AwaitXInstead" translate="yes" xml:space="preserve">
          <source>Await {0} instead</source>
          <target state="translated">Stattdessen auf {0} warten</target>
          <note from="MultilingualBuild" annotates="source" priority="2">"await" is a C# keyword and should not be translated.
{0} is a method name.</note>
        </trans-unit>
        <trans-unit id="UseAwaitInstead" translate="yes" xml:space="preserve">
          <source>Use await instead</source>
          <target state="translated">Stattdessen "await" verwenden</target>
          <note from="MultilingualBuild" annotates="source" priority="2">"await" is a C# keyword and should not be translated.</note>
        </trans-unit>
        <trans-unit id="VSTHRD002_MessageFormat" translate="yes" xml:space="preserve">
          <source>Synchronously waiting on tasks or awaiters may cause deadlocks. Use await or JoinableTaskFactory.Run instead.</source>
          <target state="translated">Das synchrone Warten auf Aufgaben oder Awaiters führt unter Umständen zu Deadlocks. Verwenden Sie stattdessen "await" oder "JoinableTaskFactory.Run".</target>
          <note from="MultilingualBuild" annotates="source" priority="2">"await" is a C# keyword and should not be translated.</note>
        </trans-unit>
        <trans-unit id="VSTHRD002_Title" translate="yes" xml:space="preserve">
          <source>Avoid problematic synchronous waits</source>
          <target state="translated">Problematische synchrone Wartevorgänge vermeiden</target>
        </trans-unit>
        <trans-unit id="VSTHRD010_Title" translate="yes" xml:space="preserve">
          <source>Invoke single-threaded types on Main thread</source>
          <target state="translated">Singlethread-Typen im Hauptthread aufrufen</target>
        </trans-unit>
        <trans-unit id="VSTHRD100_MessageFormat" translate="yes" xml:space="preserve">
          <source>Avoid "async void" methods, because any exceptions not handled by the method will crash the process.</source>
          <target state="translated">Vermeiden Sie "async void"-Methoden, da Ausnahmen, die nicht von der Methode verarbeitet werden, zu einem Absturz des Prozesses führen.</target>
          <note from="MultilingualBuild" annotates="source" priority="2">"async void" is a pair of C# keywords. Do not translate them.</note>
        </trans-unit>
        <trans-unit id="VSTHRD100_Title" translate="yes" xml:space="preserve">
          <source>Avoid async void methods</source>
          <target state="translated">"async void"-Methoden vermeiden</target>
          <note from="MultilingualBuild" annotates="source" priority="2">"async void" is a pair of C# keywords. Do not translate them.</note>
        </trans-unit>
        <trans-unit id="VSTHRD101_MessageFormat" translate="yes" xml:space="preserve">
          <source>Avoid using async lambda for a void returning delegate type, because any exceptions not handled by the delegate will crash the process.</source>
          <target state="translated">Vermeiden Sie die Verwendung von Async Lambda für einen "void" zurückgebenden Delegattypen, da Ausnahmen, die nicht vom Delegaten verarbeitet werden, zu einem Absturz des Prozesses führen.</target>
          <note from="MultilingualBuild" annotates="source" priority="2">"void" is a C# keyword and should not be translated.</note>
        </trans-unit>
        <trans-unit id="VSTHRD101_Title" translate="yes" xml:space="preserve">
          <source>Avoid unsupported async delegates</source>
          <target state="translated">Nicht unterstützte asynchrone Delegaten vermeiden</target>
        </trans-unit>
        <trans-unit id="VSTHRD106_MessageFormat" translate="yes" xml:space="preserve">
          <source>AsyncEventHandler delegates should be invoked via the extension method "TplExtensions.InvokeAsync()" defined in Microsoft.VisualStudio.Threading assembly.</source>
          <target state="translated">AsyncEventHandler-Delegaten müssen über die Erweiterungsmethode "TplExtensions.InvokeAsync()", die in der Microsoft.VisualStudio.Threading-Assembly definiert ist, aufgerufen werden.</target>
        </trans-unit>
        <trans-unit id="VSTHRD106_Title" translate="yes" xml:space="preserve">
          <source>Use InvokeAsync to raise async events</source>
          <target state="translated">InvokeAsync zum Auslösen asynchroner Ereignisse verwenden</target>
        </trans-unit>
        <trans-unit id="VSTHRD003_MessageFormat" translate="yes" xml:space="preserve">
<<<<<<< HEAD
          <source>Calling await on a Task when the task is initialized in another context can cause potential deadlocks.
You can avoid this problem by ensuring the task is initialized within the same method or by using JoinableTask instead of Task.</source>
          <target state="needs-review-translation">Das Aufrufen von "await" für einen Task innerhalb von JoinableTaskFactory.Run führt unter Umständen zu Deadlocks, wenn der Task außerhalb des Delegaten initialisiert wird.
Sie können dies vermeiden, indem Sie sicherstellen, dass der Task innerhalb des Delegaten initialisiert wird, oder JoinableTask anstelle von Task verwenden.</target>
          <note from="MultilingualUpdate" annotates="source" priority="2">Please verify the translation’s accuracy as the source string was updated after it was translated.</note>
=======
          <source>Calling await on a Task inside a JoinableTaskFactory.Run, when the task is initialized outside the delegate can cause potential deadlocks.
You can avoid this problem by ensuring the task is initialized within the delegate or by using JoinableTask instead of Task.</source>
          <target state="translated">Das Aufrufen von "await" für eine Aufgabe innerhalb von "JoinableTaskFactory.Run" führt unter Umständen zu Deadlocks, wenn die Aufgabe außerhalb des Delegaten initialisiert wird.
Sie können dies vermeiden, indem Sie sicherstellen, dass die Aufgabe innerhalb des Delegaten initialisiert wird, oder "JoinableTask" anstelle der Aufgabe verwenden.</target>
>>>>>>> 96364981
        </trans-unit>
        <trans-unit id="VSTHRD003_Title" translate="yes" xml:space="preserve">
          <source>Avoid awaiting foreign Tasks</source>
          <target state="needs-review-translation">Warten auf Tasks, für die kein Beitritt möglich ist, in Join-Kontexten vermeiden</target>
          <note from="MultilingualUpdate" annotates="source" priority="2">Please verify the translation’s accuracy as the source string was updated after it was translated.</note>
        </trans-unit>
        <trans-unit id="VSTHRD011_MessageFormat" translate="yes" xml:space="preserve">
          <source>Lazy&lt;Task&lt;T&gt;&gt;.Value can deadlock.
Use AsyncLazy&lt;T&gt; instead.</source>
          <target state="translated">"Lazy&lt;Task&lt;T&gt;&gt;.Value" führt unter Umständen zu einem Deadlock.
Verwenden Sie stattdessen "AsyncLazy&lt;T&gt;".</target>
        </trans-unit>
        <trans-unit id="VSTHRD011_Title" translate="yes" xml:space="preserve">
          <source>Use AsyncLazy<it id="1" pos="open">&lt;T&gt;</it></source>
          <target state="translated">"AsyncLazy<it id="1" pos="open">&lt;T&gt;</it>" verwenden</target>
        </trans-unit>
        <trans-unit id="VSTHRD103_MessageFormat" translate="yes" xml:space="preserve">
          <source>{0} synchronously blocks. Await {1} instead.</source>
          <target state="translated">{0} synchron blockiert. Warten Sie stattdessen auf {1}.</target>
        </trans-unit>
        <trans-unit id="VSTHRD103_MessageFormat_UseAwaitInstead" translate="yes" xml:space="preserve">
          <source>{0} synchronously blocks. Use await instead.</source>
          <target state="translated">{0} synchron blockiert. Verwenden Sie stattdessen "await".</target>
        </trans-unit>
        <trans-unit id="VSTHRD103_Title" translate="yes" xml:space="preserve">
          <source>Call async methods when in an async method</source>
          <target state="translated">Asynchrone Methoden in einer asynchronen Methode aufrufen</target>
        </trans-unit>
        <trans-unit id="VSTHRD102_MessageFormat" translate="yes" xml:space="preserve">
          <source>Limit use of synchronously blocking method calls such as JoinableTaskFactory.Run or Task.Result to public entrypoint members where you must be synchronous. Using it for internal members can needlessly add synchronous frames between asynchronous frames, leading to threadpool exhaustion.</source>
          <target state="translated">Beschränken Sie die Verwendung synchron blockierender Methodenaufrufe wie "JoinableTaskFactory.Run" oder "Task.Result" auf öffentliche Einstiegspunktmitglieder, bei denen Sie synchron sein müssen. Wenn Sie sie für interne Mitglieder verwenden, werden asynchronen Frames unter Umständen unnötigerweise synchrone Frames hinzugefügt, was zu einer Auslastung des Threadpools führt.</target>
        </trans-unit>
        <trans-unit id="VSTHRD102_Title" translate="yes" xml:space="preserve">
          <source>Implement internal logic asynchronously</source>
          <target state="translated">Interne Logik asynchron implementieren</target>
        </trans-unit>
        <trans-unit id="VSTHRD200_CodeFix_Title" translate="yes" xml:space="preserve">
          <source>Rename to {0}</source>
          <target state="translated">In {0} umbenennen</target>
          <note from="MultilingualBuild" annotates="source" priority="2">{0} is a method name.</note>
        </trans-unit>
        <trans-unit id="VSTHRD200_MessageFormat" translate="yes" xml:space="preserve">
          <source>Use "Async" suffix in names of Task-returning methods.</source>
          <target state="translated">Verwenden Sie das Suffix "Async" in Namen von Methoden, die Tasks zurückgeben.</target>
        </trans-unit>
        <trans-unit id="VSTHRD200_Title" translate="yes" xml:space="preserve">
          <source>Use "Async" suffix for async methods</source>
          <target state="translated">Verwenden Sie das Suffix "Async" für asynchrone Methoden</target>
        </trans-unit>
        <trans-unit id="VSTHRD105_MessageFormat" translate="yes" xml:space="preserve">
          <source>Avoid method overloads that assume TaskScheduler.Current. Use an overload that accepts a TaskScheduler and specify TaskScheduler.Default (or any other) explicitly.</source>
          <target state="translated">Vermeiden Sie Methodenüberladungen, die "TaskScheduler.Current" annehmen. Verwenden Sie eine Überladung, die einen TaskScheduler akzeptiert, und geben Sie explizit "TaskScheduler.Default" (o. a.) an.</target>
        </trans-unit>
        <trans-unit id="VSTHRD105_Title" translate="yes" xml:space="preserve">
          <source>Avoid method overloads that assume TaskScheduler.Current</source>
          <target state="translated">Methodenüberladungen, die TaskScheduler.Current annehmen, vermeiden</target>
        </trans-unit>
        <trans-unit id="VSTHRD100_CodeFix_Title" translate="yes" xml:space="preserve">
          <source>Change return type to Task</source>
          <target state="translated">Rückgabetyp in Task ändern</target>
          <note from="MultilingualBuild" annotates="source" priority="2">Task is a type name and should not be translated.</note>
        </trans-unit>
        <trans-unit id="VSTHRD012_MessageFormat" translate="yes" xml:space="preserve">
          <source>Provide an instance of JoinableTaskFactory in this call (or another overload) to avoid deadlocks with the main thread.</source>
          <target state="translated">Stellen Sie in diesem Aufruf (oder einer anderen Überladung) eine Instanz von "JoinableTaskFactory" bereit, um Deadlocks beim Hauptthread zu vermeiden.</target>
        </trans-unit>
        <trans-unit id="VSTHRD012_Title" translate="yes" xml:space="preserve">
          <source>Provide JoinableTaskFactory where allowed</source>
          <target state="translated">"JoinableTaskFactory" bereitstellen, wenn zulässig</target>
        </trans-unit>
        <trans-unit id="VSTHRD104_MessageFormat" translate="yes" xml:space="preserve">
          <source>Expose an async version of this method that does not synchronously block. Then simplify this method to call that async method within a JoinableTaskFactory.Run delegate.</source>
          <target state="translated">Machen Sie eine asynchrone Version dieser Methode verfügbar, die nicht synchron blockiert. Vereinfachen Sie diese Methode anschließend, um die asynchrone Methode innerhalb eines Delegaten vom Typ "JoinableTaskFactory.Run" aufzurufen.</target>
        </trans-unit>
        <trans-unit id="VSTHRD104_Title" translate="yes" xml:space="preserve">
          <source>Offer async methods</source>
          <target state="translated">Asynchrone Methoden bieten</target>
        </trans-unit>
        <trans-unit id="VSTHRD001_MessageFormat" translate="yes" xml:space="preserve">
          <source>Await JoinableTaskFactory.SwitchToMainThreadAsync() to switch to the UI thread instead of APIs that can deadlock or require specifying a priority.</source>
          <target state="translated">Warten Sie darauf, dass "JoinableTaskFactory.SwitchToMainThreadAsync()" zum UI-Thread wechselt anstelle von APIs, bei denen Deadlocks auftreten können oder für die unter Umständen eine Priorität festgelegt werden muss.</target>
        </trans-unit>
        <trans-unit id="VSTHRD001_Title" translate="yes" xml:space="preserve">
          <source>Avoid legacy thread switching APIs</source>
          <target state="translated">Legacy-APIs zum Wechseln von Threads vermeiden</target>
          <note from="MultilingualBuild" annotates="source" priority="2">thread switching APIs refers to Visual Studio SDK or .NET methods that can be used to switch threads, but are obsolete and should be avoided.</note>
        </trans-unit>
        <trans-unit id="VSTHRD107_MessageFormat" translate="yes" xml:space="preserve">
          <source>Missing await operator for "using" expression.</source>
          <target state="translated">Der await-Operator für den "using"-Ausdruck fehlt.</target>
          <note from="MultilingualBuild" annotates="source" priority="2">"await" and "using" are C# keywords and should not be translated.</note>
        </trans-unit>
        <trans-unit id="VSTHRD107_Title" translate="yes" xml:space="preserve">
          <source>Await Task within using expression</source>
          <target state="translated">Await Task im using-Ausdruck.</target>
          <note from="MultilingualBuild" annotates="source" priority="2">"await Task" is a C# compound term, and "using" is a C# keyword. These should not be translated.</note>
        </trans-unit>
        <trans-unit id="VSTHRD107_CodeFix_Title" translate="yes" xml:space="preserve">
          <source>Await using expression</source>
          <target state="translated">Await using-Ausdruck</target>
          <note from="MultilingualBuild" annotates="source" priority="2">"await" and "using" are C# keywords and should not be translated.</note>
        </trans-unit>
        <trans-unit id="VSTHRD002_CodeFix_Await_Title" translate="yes" xml:space="preserve">
          <source>Use await instead</source>
          <target state="translated">Stattdessen "await" verwenden</target>
          <note from="MultilingualBuild" annotates="source" priority="2">"await" is a C# keyword and should not be translated.</note>
        </trans-unit>
        <trans-unit id="VSTHRD108_MessageFormat" translate="yes" xml:space="preserve">
          <source>Thread affinity checks should be unconditional.</source>
          <target state="translated">Überprüfungen der Threadaffinität dürfen keine Bedingungen umfassen.</target>
        </trans-unit>
        <trans-unit id="VSTHRD108_Title" translate="yes" xml:space="preserve">
          <source>Assert thread affinity unconditionally</source>
          <target state="translated">Threadaffinität ohne Bedingungen bestätigen</target>
        </trans-unit>
        <trans-unit id="VSTHRD109_MessageFormat" translate="yes" xml:space="preserve">
          <source>Avoid throwing when not on the main thread while in an async or Task-returning method. Switch to the thread required instead.</source>
          <target state="translated">Vermeiden Sie eine Auslösung in einer asynchronen Methode oder einer Methode mit Aufgabenrückgabe, sofern Sie sich nicht im Hauptthread befinden. Wechseln Sie stattdessen zum benötigten Thread.</target>
        </trans-unit>
        <trans-unit id="VSTHRD109_Title" translate="yes" xml:space="preserve">
          <source>Switch instead of assert in async methods</source>
          <target state="translated">"switch" anstelle von "assert" in asynchronen Methoden</target>
        </trans-unit>
        <trans-unit id="VSTHRD010_MessageFormat_Sync" translate="yes" xml:space="preserve">
          <source>Accessing "{0}" should only be done on the main thread. Call {1}() first.</source>
          <target state="translated">Der Zugriff auf "{0}" sollte nur im Hauptthread erfolgen. Rufen Sie zuerst "{1}()" auf.</target>
          <note from="MultilingualBuild" annotates="source" priority="2">{0} is a type or member name and {1} is the name of a method that throws if not called from the main thread.</note>
        </trans-unit>
        <trans-unit id="VSTHRD010_MessageFormat_Async" translate="yes" xml:space="preserve">
          <source>Accessing "{0}" should only be done on the main thread. Await JoinableTaskFactory.SwitchToMainThreadAsync() first.</source>
          <target state="translated">Der Zugriff auf "{0}" sollte nur im Hauptthread erfolgen.
Warten Sie zuerst auf "JoinableTaskFactory.SwitchToMainThreadAsync()".</target>
          <note from="MultilingualBuild" annotates="source" priority="2">{0} is a type or member name.</note>
        </trans-unit>
        <trans-unit id="VSTHRD004_MessageFormat" translate="yes" xml:space="preserve">
          <source>Calls to JoinableTaskFactory.SwitchToMainThreadAsync() must be awaited.</source>
          <target state="translated">Aufrufe an "JoinableTaskFactory.SwitchToMainThreadAsync()" müssen mit "await" abgewartet werden.</target>
        </trans-unit>
        <trans-unit id="VSTHRD004_Title" translate="yes" xml:space="preserve">
          <source>Await SwitchToMainThreadAsync</source>
          <target state="translated">Await SwitchToMainThreadAsync</target>
          <note from="MultilingualBuild" annotates="source" priority="2">Do not translate either of these. The first is a keyword, the second is a method name.</note>
        </trans-unit>
        <trans-unit id="VSTHRD110_MessageFormat" translate="yes" xml:space="preserve">
          <source>Observe the awaitable result of this method call by awaiting it, assigning to a variable, or passing it to another method.</source>
          <target state="translated">Überwachen Sie das zu erwartende Ergebnis dieses Methodenaufrufs mit "await", weisen Sie es einer Variablen zu, oder übergeben Sie es an eine andere Methode.</target>
        </trans-unit>
        <trans-unit id="VSTHRD110_Title" translate="yes" xml:space="preserve">
          <source>Observe result of async calls</source>
          <target state="translated">Ergebnis asynchroner Aufrufe überwachen</target>
        </trans-unit>
        <trans-unit id="VSTHRD011b_MessageFormat" translate="yes" xml:space="preserve">
          <source>Invoking or blocking on async code in a Lazy<it id="1" pos="open">&lt;T&gt;</it> value factory can deadlock.
Use AsyncLazy<it id="2" pos="open">&lt;T&gt;</it> instead.</source>
          <target state="translated">Das Aufrufen oder Blockieren von asynchronem Code in einer Lazy<it id="1" pos="open">&lt;T&gt;</it>-Wertfactory kann zu einem Deadlock führen. Verwenden Sie stattdessen "AsyncLazy<it id="2" pos="open">&lt;T&gt;</it>".</target>
        </trans-unit>
      </group>
    </body>
  </file>
</xliff><|MERGE_RESOLUTION|>--- conflicted
+++ resolved
@@ -58,18 +58,11 @@
           <target state="translated">InvokeAsync zum Auslösen asynchroner Ereignisse verwenden</target>
         </trans-unit>
         <trans-unit id="VSTHRD003_MessageFormat" translate="yes" xml:space="preserve">
-<<<<<<< HEAD
           <source>Calling await on a Task when the task is initialized in another context can cause potential deadlocks.
 You can avoid this problem by ensuring the task is initialized within the same method or by using JoinableTask instead of Task.</source>
           <target state="needs-review-translation">Das Aufrufen von "await" für einen Task innerhalb von JoinableTaskFactory.Run führt unter Umständen zu Deadlocks, wenn der Task außerhalb des Delegaten initialisiert wird.
 Sie können dies vermeiden, indem Sie sicherstellen, dass der Task innerhalb des Delegaten initialisiert wird, oder JoinableTask anstelle von Task verwenden.</target>
           <note from="MultilingualUpdate" annotates="source" priority="2">Please verify the translation’s accuracy as the source string was updated after it was translated.</note>
-=======
-          <source>Calling await on a Task inside a JoinableTaskFactory.Run, when the task is initialized outside the delegate can cause potential deadlocks.
-You can avoid this problem by ensuring the task is initialized within the delegate or by using JoinableTask instead of Task.</source>
-          <target state="translated">Das Aufrufen von "await" für eine Aufgabe innerhalb von "JoinableTaskFactory.Run" führt unter Umständen zu Deadlocks, wenn die Aufgabe außerhalb des Delegaten initialisiert wird.
-Sie können dies vermeiden, indem Sie sicherstellen, dass die Aufgabe innerhalb des Delegaten initialisiert wird, oder "JoinableTask" anstelle der Aufgabe verwenden.</target>
->>>>>>> 96364981
         </trans-unit>
         <trans-unit id="VSTHRD003_Title" translate="yes" xml:space="preserve">
           <source>Avoid awaiting foreign Tasks</source>
