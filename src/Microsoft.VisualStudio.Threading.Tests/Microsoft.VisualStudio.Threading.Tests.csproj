﻿<Project Sdk="Microsoft.NET.Sdk">
  <PropertyGroup>
    <!-- We target net451 to test library code to support NET45 -->
    <!-- We target net452 to test library code to support NET46 light-up from a net45 assembly -->
    <!-- We target net46 to test library code that supports net46 natively. -->
    <TargetFrameworks>net451;net452;net46;netcoreapp1.0</TargetFrameworks>
    <PackageTargetFallback>portable-net45+win8+wp8+wpa81</PackageTargetFallback>
    <GenerateDocumentationFile>true</GenerateDocumentationFile>
    <CodeAnalysisRuleSet>Microsoft.VisualStudio.Threading.Tests.ruleset</CodeAnalysisRuleSet>
    <NoWarn>$(NoWarn);CS1591</NoWarn>
    <AllowUnsafeBlocks>true</AllowUnsafeBlocks>
    <IsPackable>false</IsPackable>

    <AutoGenerateBindingRedirects>true</AutoGenerateBindingRedirects>
    <GenerateBindingRedirectsOutputType>true</GenerateBindingRedirectsOutputType>

    <TargetsDesktop Condition=" '$(TargetFramework)' == 'net451' or '$(TargetFramework)' == 'net452' or '$(TargetFramework)' == 'net46' ">true</TargetsDesktop>
    <DefineConstants Condition=" '$(TargetsDesktop)' == 'true' ">$(DefineConstants);DESKTOP;ISOLATED_TEST_SUPPORT</DefineConstants>
    <AppConfig Condition=" '$(TargetFramework)' == 'net451' ">App.net45.config</AppConfig>

    <!-- VS2017 Test Explorer test navigation and callstack links don't work with portable PDBs yet. -->
    <DebugType>Full</DebugType>
  </PropertyGroup>
  <ItemGroup>
    <Compile Include="..\Microsoft.VisualStudio.Threading\InternalUtilities.cs">
      <Link>InternalUtilities.cs</Link>
    </Compile>
    <Compile Include="..\Microsoft.VisualStudio.Threading\ListOfOftenOne.cs">
      <Link>ListOfOftenOne.cs</Link>
    </Compile>
    <Compile Include="..\Microsoft.VisualStudio.Threading\WeakKeyDictionary.cs">
      <Link>WeakKeyDictionary.cs</Link>
    </Compile>
  </ItemGroup>
  <ItemGroup>
<<<<<<< HEAD
    <PackageReference Include="xunit" Version="2.1.0" Condition=" '$(TargetFramework)' == 'net451' " />
    <PackageReference Include="xunit" Version="2.2.0" Condition=" '$(TargetFramework)' != 'net451' " />
    <PackageReference Include="xunit.runner.visualstudio" Version="2.2.0" />
    <PackageReference Include="Xunit.Combinatorial" Version="1.2.7" />
    <PackageReference Include="Xunit.SkippableFact" Version="1.3.3" />
    <PackageReference Include="Xunit.StaFact" Version="0.2.9" />
=======
    <PackageReference Include="xunit" Version="2.2.0" />
    <PackageReference Include="xunit.runner.visualstudio" Version="2.3.1" />
    <PackageReference Include="Xunit.Combinatorial" Version="1.2.1" />
    <PackageReference Include="Xunit.SkippableFact" Version="1.3.1" />
    <PackageReference Include="Xunit.StaFact" Version="0.2.3-beta" />
>>>>>>> c6badceb
    <PackageReference Include="Microsoft.NET.Test.Sdk" Version="15.0.0" />
    <PackageReference Include="OpenCover" Version="4.6.519" />
    <PackageReference Include="MicroBuild.Nonshipping" Version="$(MicroBuildVersion)" />
  </ItemGroup>
  <ItemGroup>
    <ProjectReference Include="..\Microsoft.VisualStudio.Threading\Microsoft.VisualStudio.Threading.csproj" />
  </ItemGroup>
  <ItemGroup Condition=" '$(TargetsDesktop)' == 'true' ">
    <Reference Include="System.Configuration" />
    <Reference Include="WindowsBase" />
    <ProjectReference Include="..\IsolatedTestHost\IsolatedTestHost.csproj">
      <Private>true</Private>
    </ProjectReference>
    <ProjectReference Include="..\Microsoft.VisualStudio.Threading.Tests.Win7RegistryWatcher\Microsoft.VisualStudio.Threading.Tests.Win7RegistryWatcher.csproj">
      <ReferenceOutputAssembly>false</ReferenceOutputAssembly>
      <Private>true</Private>
    </ProjectReference>
  </ItemGroup>
  <ItemGroup>
    <Service Include="{82A7F48D-3B50-4B1E-B82E-3ADA8210C358}" />
  </ItemGroup>
</Project><|MERGE_RESOLUTION|>--- conflicted
+++ resolved
@@ -33,20 +33,12 @@
     </Compile>
   </ItemGroup>
   <ItemGroup>
-<<<<<<< HEAD
     <PackageReference Include="xunit" Version="2.1.0" Condition=" '$(TargetFramework)' == 'net451' " />
     <PackageReference Include="xunit" Version="2.2.0" Condition=" '$(TargetFramework)' != 'net451' " />
-    <PackageReference Include="xunit.runner.visualstudio" Version="2.2.0" />
+    <PackageReference Include="xunit.runner.visualstudio" Version="2.3.1" />
     <PackageReference Include="Xunit.Combinatorial" Version="1.2.7" />
     <PackageReference Include="Xunit.SkippableFact" Version="1.3.3" />
     <PackageReference Include="Xunit.StaFact" Version="0.2.9" />
-=======
-    <PackageReference Include="xunit" Version="2.2.0" />
-    <PackageReference Include="xunit.runner.visualstudio" Version="2.3.1" />
-    <PackageReference Include="Xunit.Combinatorial" Version="1.2.1" />
-    <PackageReference Include="Xunit.SkippableFact" Version="1.3.1" />
-    <PackageReference Include="Xunit.StaFact" Version="0.2.3-beta" />
->>>>>>> c6badceb
     <PackageReference Include="Microsoft.NET.Test.Sdk" Version="15.0.0" />
     <PackageReference Include="OpenCover" Version="4.6.519" />
     <PackageReference Include="MicroBuild.Nonshipping" Version="$(MicroBuildVersion)" />
