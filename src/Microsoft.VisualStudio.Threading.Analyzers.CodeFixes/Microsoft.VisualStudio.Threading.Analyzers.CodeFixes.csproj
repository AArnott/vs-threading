﻿<Project Sdk="Microsoft.NET.Sdk">
  <PropertyGroup>
    <TargetFramework>netstandard2.0</TargetFramework>
    <GenerateDocumentationFile>true</GenerateDocumentationFile>
    <NoWarn>$(NoWarn);CS1591</NoWarn>
    <CodeAnalysisRuleSet>..\Microsoft.VisualStudio.Threading.Analyzers\Microsoft.VisualStudio.Threading.Analyzers.ruleset</CodeAnalysisRuleSet>
    <RootNamespace>Microsoft.VisualStudio.Threading.Analyzers</RootNamespace>

    <Description>Static code analyzer to detect common mistakes or potential issues regarding threading and async coding.</Description>
    <PackageId>Microsoft.VisualStudio.Threading.Analyzers</PackageId>
    <PackageTags>analyzers visualstudio vssdk sdk threading</PackageTags>
    <Authors>Microsoft</Authors>
    <Owners>Microsoft, VisualStudioExtensibility</Owners>
    <Copyright>© Microsoft Corporation. All rights reserved.</Copyright>
    <PackageProjectUrl>https://github.com/Microsoft/vs-threading</PackageProjectUrl>
<<<<<<< HEAD
    <PackageIcon>packageIcon.png</PackageIcon>
=======
>>>>>>> b9116b7b
    <PackageReleaseNotes>In the v16.0 release, analyzers require at least C# 7.3 (Visual Studio 2017 Update 7).</PackageReleaseNotes>

    <!-- Analyzers should not be added to the lib folder. -->
    <IncludeBuildOutput>false</IncludeBuildOutput>
<<<<<<< HEAD
    <SuppressDependenciesWhenPacking>true</SuppressDependenciesWhenPacking>
=======
    <NoWarn>$(NoWarn);NU5128</NoWarn>
>>>>>>> b9116b7b

    <TargetsForTfmSpecificContentInPackage>$(TargetsForTfmSpecificContentInPackage);PackBuildOutputs</TargetsForTfmSpecificContentInPackage>
  </PropertyGroup>

  <ItemGroup>
    <Content Include="build\**" Pack="true" PackagePath="build\" />
    <Content Include="tools\*.ps1" Pack="true" PackagePath="tools\" />
  </ItemGroup>

  <ItemGroup>
    <None Include="..\packageIcon.png" Link="packageIcon.png" Pack="true" PackagePath="" />
  </ItemGroup>

  <ItemDefinitionGroup>
    <PackageReference>
      <PrivateAssets>all</PrivateAssets>
    </PackageReference>
    <ProjectReference>
      <PrivateAssets>all</PrivateAssets>
    </ProjectReference>
  </ItemDefinitionGroup>

  <ItemGroup>
    <PackageReference Include="Microsoft.CodeAnalysis.CSharp.Workspaces" Version="2.8.2" />
    <PackageReference Include="Microsoft.CodeAnalysis.Analyzers" Version="2.9.6" PrivateAssets="all" />
    <PackageReference Include="MicroBuild.VisualStudio" Version="$(MicroBuildVersion)" />
    <PackageReference Include="System.Threading.Tasks.Extensions" Version="4.5.3" />
    <PackageReference Include="System.ValueTuple" Version="4.3.0" />
  </ItemGroup>

  <ItemGroup>
    <ProjectReference Include="..\Microsoft.VisualStudio.Threading.Analyzers\Microsoft.VisualStudio.Threading.Analyzers.csproj" />
  </ItemGroup>
  <Target Name="PackBuildOutputs" DependsOnTargets="ResolveProjectReferences;SatelliteDllsProjectOutputGroup;SatelliteDllsProjectOutputGroupDependencies">
    <ItemGroup>
      <TfmSpecificPackageFile Include="$(TargetPath)" PackagePath="analyzers\cs\" />
      <TfmSpecificPackageFile Include="@(SatelliteDllsProjectOutputGroupDependency)" PackagePath="analyzers\cs\%(SatelliteDllsProjectOutputGroupDependency.DestinationSubDirectory)" Condition=" '%(SatelliteDllsProjectOutputGroupDependency.DestinationSubDirectory)' != '' " />
      <TfmSpecificPackageFile Include="@(SatelliteDllsProjectOutputGroupOutput->'%(FinalOutputPath)')" PackagePath="analyzers\cs\%(SatelliteDllsProjectOutputGroupOutput.Culture)\" />
      <TfmSpecificPackageFile Include="%(_ResolvedProjectReferencePaths.Identity)" PackagePath="analyzers\cs\" />
    </ItemGroup>
  </Target>
</Project><|MERGE_RESOLUTION|>--- conflicted
+++ resolved
@@ -13,19 +13,11 @@
     <Owners>Microsoft, VisualStudioExtensibility</Owners>
     <Copyright>© Microsoft Corporation. All rights reserved.</Copyright>
     <PackageProjectUrl>https://github.com/Microsoft/vs-threading</PackageProjectUrl>
-<<<<<<< HEAD
-    <PackageIcon>packageIcon.png</PackageIcon>
-=======
->>>>>>> b9116b7b
     <PackageReleaseNotes>In the v16.0 release, analyzers require at least C# 7.3 (Visual Studio 2017 Update 7).</PackageReleaseNotes>
 
     <!-- Analyzers should not be added to the lib folder. -->
     <IncludeBuildOutput>false</IncludeBuildOutput>
-<<<<<<< HEAD
     <SuppressDependenciesWhenPacking>true</SuppressDependenciesWhenPacking>
-=======
-    <NoWarn>$(NoWarn);NU5128</NoWarn>
->>>>>>> b9116b7b
 
     <TargetsForTfmSpecificContentInPackage>$(TargetsForTfmSpecificContentInPackage);PackBuildOutputs</TargetsForTfmSpecificContentInPackage>
   </PropertyGroup>
