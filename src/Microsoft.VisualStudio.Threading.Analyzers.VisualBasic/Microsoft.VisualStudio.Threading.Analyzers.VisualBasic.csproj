﻿<Project Sdk="Microsoft.NET.Sdk">
  <PropertyGroup>
    <TargetFramework>netstandard1.3</TargetFramework>
    <RootNamespace>Microsoft.VisualStudio.Threading.Analyzers</RootNamespace>

    <IsPackable>false</IsPackable>
  </PropertyGroup>
  <ItemGroup>
    <PackageReference Include="Microsoft.CodeAnalysis.VisualBasic" Version="2.8.2" />
    <PackageReference Include="Microsoft.CodeAnalysis.Analyzers" Version="3.0.0" PrivateAssets="all" />
<<<<<<< HEAD
    <PackageReference Include="MicroBuild.VisualStudio" Version="$(MicroBuildVersion)" />
=======
>>>>>>> 1b7708e7
    <PackageReference Include="XliffTasks" Version="1.0.0-beta.19505.1" PrivateAssets="all" />
  </ItemGroup>
  <ItemGroup>
    <ProjectReference Include="..\Microsoft.VisualStudio.Threading.Analyzers\Microsoft.VisualStudio.Threading.Analyzers.csproj" />
  </ItemGroup>
</Project><|MERGE_RESOLUTION|>--- conflicted
+++ resolved
@@ -8,10 +8,6 @@
   <ItemGroup>
     <PackageReference Include="Microsoft.CodeAnalysis.VisualBasic" Version="2.8.2" />
     <PackageReference Include="Microsoft.CodeAnalysis.Analyzers" Version="3.0.0" PrivateAssets="all" />
-<<<<<<< HEAD
-    <PackageReference Include="MicroBuild.VisualStudio" Version="$(MicroBuildVersion)" />
-=======
->>>>>>> 1b7708e7
     <PackageReference Include="XliffTasks" Version="1.0.0-beta.19505.1" PrivateAssets="all" />
   </ItemGroup>
   <ItemGroup>
